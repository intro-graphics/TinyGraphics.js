--- conflicted
+++ resolved
@@ -13,8 +13,7 @@
                 // Define the global camera and projection matrices, which are stored in a scratchpad for globals.  The projection is special 
                 // because it determines how depth is treated when projecting 3D points onto a plane.  The function perspective() makes one.
                 // Its input arguments are field of view, aspect ratio, and distances to the near plane and far plane.
-<<<<<<< HEAD
-        webgl_manager.globals.graphics_state.    camera_transform = Mat4.translation([ 0,0,-30 ]);    // Locate the camera here (inverted matrix).
+        webgl_manager.globals.graphics_state.      camera_inverse = Mat4.translation([ 0,0,-30 ]);    // Locate the camera here (inverted matrix).
         webgl_manager.globals.graphics_state.projection_transform = Mat4.perspective( Math.PI/4, webgl_manager.width/webgl_manager.height, .1, 1000 );
 
         this.shapes = { 'triangle'        : new Triangle(),                // At the beginning of our program, load one of each of these shape 
@@ -24,19 +23,6 @@
                         'windmill'        : new Windmill( 10 ),            // the one called "box" more than once in display() to draw
                         'box'             : new Cube(),                    // multiple cubes.  Don't define more than one blueprint for the
                         'ball'            : new Subdivision_Sphere( 4 ) }; // same thing here.
-=======
-        context.globals.graphics_state.camera_inverse = Mat4.translation([ 0,0,-30 ]);    // Locate the camera here (inverted matrix).
-        context.globals.graphics_state.projection_transform = Mat4.perspective( Math.PI/4, context.width/context.height, .1, 1000 );
-
-        const shapes = { 'triangle'        : new Triangle(),                // At the beginning of our program, load one of each of these shape 
-                         'strip'           : new Square(),                  // definitions onto the GPU.  NOTE:  Only do this ONCE per shape
-                         'bad_tetrahedron' : new Tetrahedron( false ),      // design.  Once you've told the GPU what the design of a cube is,
-                         'tetrahedron'     : new Tetrahedron( true ),       // it would be redundant to tell it again.  You should just re-use
-                         'windmill'        : new Windmill( 10 ),            // the one called "box" more than once in display() to draw
-                         'box'             : new Cube(),                    // multiple cubes.  Don't define more than one blueprint for the
-                         'ball'            : new Subdivision_Sphere( 4 ) }; // same thing here.
-        this.submit_shapes( context, shapes );
->>>>>>> 201fe1ff
 
         [ this.hover, this.t ] = [ false, 0 ];    // Define a couple of data members called "hover" and "t".
 
