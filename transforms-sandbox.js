import * as classes from './common.js';
Object.assign( window, classes );                                // Store these classes in global scope so we can use them anywhere.
window.classes = Object.assign( {}, window.classes, classes );   // Also copy them to window.classes so we can list them all out anytime.

export class Tutorial_Animation extends Scene_Component    // This Scene_Component can be added to a display canvas.  This particular one
  {                                                 // sets up the machinery to draw a simple scene demonstrating a few concepts.
                                                    // Scroll down to the display() method at the bottom to see where the shapes are drawn.
    constructor( webgl_manager )             // The scene begins by requesting the camera, shapes, and materials it will need.
      { super( webgl_manager );              // First, include a couple other helpful components, including one that moves you around:
        if( !webgl_manager.globals.has_controls   ) 
          this.children.push( new Movement_Controls( webgl_manager ) ); 
          
                // Define the global camera and projection matrices, which are stored in a scratchpad for globals.  The projection is special 
                // because it determines how depth is treated when projecting 3D points onto a plane.  The function perspective() makes one.
                // Its input arguments are field of view, aspect ratio, and distances to the near plane and far plane.
        webgl_manager.globals.graphics_state.    camera_transform = Mat4.translation([ 0,0,-30 ]);    // Locate the camera here (inverted matrix).
        webgl_manager.globals.graphics_state.projection_transform = Mat4.perspective( Math.PI/4, webgl_manager.width/webgl_manager.height, .1, 1000 );

        this.shapes = { 'triangle'        : new Triangle(),                // At the beginning of our program, load one of each of these shape 
                        'strip'           : new Square(),                  // definitions onto the GPU.  NOTE:  Only do this ONCE per shape
                        'bad_tetrahedron' : new Tetrahedron( false ),      // design.  Once you've told the GPU what the design of a cube is,
                        'tetrahedron'     : new Tetrahedron( true ),       // it would be redundant to tell it again.  You should just re-use
                        'windmill'        : new Windmill( 10 ),            // the one called "box" more than once in display() to draw
                        'box'             : new Cube(),                    // multiple cubes.  Don't define more than one blueprint for the
                        'ball'            : new Subdivision_Sphere( 4 ) }; // same thing here.

        [ this.hover, this.t ] = [ false, 0 ];    // Define a couple of data members called "hover" and "t".

        // *** Materials: *** Define more data members here, returned from the material() function of our shader.  Material objects contain
        //                    shader configurations.  They are used to light and color each shape.  Declare new materials as temps when
        //                    needed; they're just cheap wrappers for some numbers.  1st parameter:  Color (4 floats in RGBA format).
        this.shader = new Phong_Shader();
        this.materials = {};
        this.materials.clay    = this.shader.material({ ambient: .4, diffusivity: .4 }).override( Color.of( .9,.5,.9,1 ) );
        this.materials.plastic = this.materials.clay.override({ specularity: .6 });
        this.materials.stars   = this.materials.plastic.override({ texture: new Texture( "assets/stars.png" ) });
        this.materials.glass   = this.materials.clay.override( Color.of( .5,.5, 1,.2 ) );
        this.materials.fire    = new Funny_Shader().material();

        // *** Lights: *** Values of vector or point lights.  They'll be consulted by the shader when coloring shapes.  Two different lights 
        //                 *per shape* are supported by in the example shader; more requires changing a number in it or other tricks.
        //                 Arguments to construct a Light(): Light source position or vector (homogeneous coordinates), color, and intensity.
        this.lights = [ new Light( Vec.of(  30,  30,  34, 1 ), Color.of( 0, .4, 0, 1 ), 100000 ),
                        new Light( Vec.of( -10, -20, -14, 0 ), Color.of( 1, 1, .3, 1 ), 100    ) ];
      }
    make_control_panel()               // Draw the scene's buttons, setup their actions and keyboard shortcuts, and monitor live measurements.
      { this.control_panel.innerHTML += "Creature rotation angle: <br>";    // This line adds stationary text.  The next line adds live text.
        this.live_string( box => { box.textContent = ( this.hover ? 0 : ( this.t % (2*Math.PI)).toFixed(2) ) + " radians" } ); this.new_line();
        this.key_triggered_button( "Hover in place", [ "h" ], function() { this.hover ^= 1; } );    // Add a button for controlling the scene.
      }
    show_explanation( document_element )          // Write the demo's description (a big long string) onto the web document.
      { document_element.innerHTML += `<p>If you've written a computer program before but not in JavaScript, rest assured that it is mostly the same as other languages.  <a href=https://piazza.com/class_profile/get_resource/j855t03rsfv1cn/j9k7wljazkdsb target='_blank'>This .pdf document</a> lists down the similarities and differences between C++ and JavaScript that you might encounter here.  Google "es6" instead of "JavaScript" when learning to avoid missing newer capabilities.  Generally, you'll want to get comfortable with imperative, object oriented, and functional programming styles to use this library.   
      </p><p>This first article is meant to show how best to organize a 3D graphics program in JavaScript using WebGL -- a \"hello world\" example, or more accurately, \"hello triangle\". A lot of \"boilerplate\" code is required just to get a single 3D triangle to draw on a web canvas, and it's not at all obvious how to organize that code so that you can be flexible later, when you'll probably want to dynamically switch out pieces of your program whenever you want - whether they be other shader programs, vertex arrays (shapes), textures (images), or entire scenes. You might even want those things to happen whenever the user of your program presses a button.    
      </p><p>This \"hello triangle\" example is organized to do all that while keeping its source code tiny. A ~500 line library file called tiny-graphics.js sets up all the flexibility mentioned above, and it's shared by all pages on this encyclopedia.  That file can always be accessed <a href=/tiny-graphics.js>here</a>.  A file called dependencies.js contains all the code required by the particular article you're viewing on the encyclopedia of code. Every article you navigate to on the encyclopedia will provide you with a minimal copy of dependencies.js, containing only the code that your current article needs.    
      </p><p>If you have never written a graphics program before, you'll need to know what a transformation matrix is in 3D graphics. Check out <a href=https://piazza.com/class_profile/get_resource/j855t03rsfv1cn/j9k7wl8ijmks0 target='_blank'>this other .pdf document</a> explaining those, including the three special matrices (rotation, translation, and scale) that you'll see over and over in graphics programs like this one. Finally, scroll down to the source code at the bottom to see how these functions are used to generate special matrices that draw the shapes in the right places in the 3D world.    
      </p><p>The scene shown here demonstrates a lot of concepts at once using very little code.  These include drawing your first triangle, storing trivial shapes, storing lights and materials and shader programs, flat vs. smooth shading, and matrix transformations.   You can see all the parts of the scene being drawn by the code written in the "display" function; these parts are all independent from one another, so feel free delete whichever sections you want from there and the other shapes will remain.  Save your changes to produce your own page.  For pretty demonstrations of more advanced topics, such as <a href=/Surfaces_Demo>Surface Patch shapes</a>, <a href=/Inertia_Demo>Inertia</a>, <a href=/Collision_Demo>Collision Detection</a>, and <a href=/Ray_Tracer>Ray Tracing</a>, use the blue bar at the top of this page to visit the next articles.  To see how a minimal but functional game works, check out <a href=/Billiards>Billiards</a>.  To train yourself to get matrix order right when placing shapes, play the <a href=/Bases_Game>Bases Game</a>.</p>
     `}
    draw_arm( context, graphics_state, model_transform )                   // An example of how to break up the work of drawing into other functions.
      { const arm = model_transform.times( Mat4.translation([ 0,0,3+1 ]) );
        this.shapes.ball.draw( context, graphics_state, arm, this.materials.plastic.override( Color.of( 0,0,1,.7 ) ) );
      }
    display( context, graphics_state )
      { let model_transform = Mat4.identity();      // This will be a temporary matrix that helps us draw most shapes.
                                                    // It starts over as the identity every single frame - coordinate axes at the origin.
        graphics_state.lights = this.lights;        // Override graphics_state with the default lights of this class. 

        const yellow = Color.of( 1,1,0,1 ), gray = Color.of( .5,.5,.5,1 ), green = Color.of( 0,.5,0,1 );  
       /**********************************
        Start coding down here!!!!
        **********************************/         // From here on down it's just some example shapes drawn for you -- freely replace them 
                                                    // with your own!  Notice the usage of the functions translation(), scale(), and rotation()
                                                    // to generate matrices, and the functions times(), which generates products of matrices.

        model_transform = model_transform.times( Mat4.translation([ 0, 5, 0 ]) );
        this.shapes.triangle.draw( context, graphics_state, model_transform, this.materials.stars );   // Draw the top triangle.

        model_transform = model_transform.times( Mat4.translation([ 0, -2, 0 ]) );  // Tweak our coordinate system downward for the next shape.
        this.shapes.strip.draw( context, graphics_state, model_transform, this.materials.plastic.override( gray )  );      // Draw the square.
                                                                // Find how much time has passed in seconds. Use that as input to build
        const t = this.t = graphics_state.animation_time/1000;  // and store a couple rotation matrices that vary over time.
        const tilt_spin   = Mat4.rotation( 12*t, Vec.of(          .1,          .8,             .1 ) ),
              funny_orbit = Mat4.rotation(  2*t, Vec.of( Math.cos(t), Math.sin(t), .7*Math.cos(t) ) );

                // All the shapes in a scene can share influence of the same pair of lights.  Alternatively, here's what happens when you
                // use different lights on part of a scene.  All the shapes below this line of code will use these moving lights instead.
        graphics_state.lights = [ new Light( tilt_spin.times( Vec.of(  30,  30,  34, 1 ) ), Color.of( 0, .4, 0, 1 ), 100000               ),
                                  new Light( tilt_spin.times( Vec.of( -10, -20, -14, 0 ) ), Color.of( 1, 1, .3, 1 ), 100*Math.cos( t/10 ) ) ];

                          // The post_multiply() function is like times(), but be careful with it; it modifies the originally stored matrix in
                          // place rather than generating a new matrix, which could throw off your attempts to maintain a history of matrices. 
        model_transform.post_multiply( Mat4.translation([ 0, -2, 0 ]) );
                                        // In the constructor, we requested two tetrahedron shapes, one with flat shading and one with smooth.
        this.shapes.tetrahedron.draw( context, graphics_state, model_transform.times( funny_orbit ), this.materials.plastic );      // Show the flat tetrahedron.

        model_transform.post_multiply( Mat4.translation([ 0, -2, 0 ]) );
        this.shapes.bad_tetrahedron.draw( context, graphics_state, model_transform.times( funny_orbit ),   // Show the smooth tetrahedron.  It's worse.
                                            this.materials.plastic.override( Color.of( .5,.5,.5,1 ) ) );

                    // Draw three of the "windmill" shape.  The first one spins over time.  The second demonstrates a custom shader, because
                    // the material "fire" above was built from a different shader class than the others.  The third shows off transparency.
        model_transform.post_multiply( Mat4.translation([ 0, -2, 0 ]) );
        this.shapes.windmill       .draw( context, graphics_state, model_transform.times( tilt_spin ), this.materials.plastic );
        model_transform.post_multiply( Mat4.translation([ 0, -2, 0 ]) );
        this.shapes.windmill       .draw( context, graphics_state, model_transform,                    this.materials.fire    );
        model_transform.post_multiply( Mat4.translation([ 0, -2, 0 ]) );
        this.shapes.windmill       .draw( context, graphics_state, model_transform,                    this.materials.glass   );

                                   // Now to demonstrate some more useful (but harder to build) shapes:  A Cube and a Subdivision_Sphere.
                                   // If you look in those two classes they're a bit less trivial than the previous shapes.
        model_transform.post_multiply( Mat4.translation([ 0, -2, 0 ]) );                                         // Draw the ground plane:
        this.shapes.box.draw( context, graphics_state, model_transform.times( Mat4.scale([ 15,.1,15 ]) ), this.materials.plastic.override( green ) );

        model_transform = model_transform.times( Mat4.translation( Vec.of( 10,10,0 ) ) );                        // Move up off the ground.
                                                                     // Spin the coordinate system if the hover button hasn't been pressed:
        if( !this.hover ) model_transform = model_transform.times( Mat4.rotation( -this.t, Vec.of( 0,1,0 ) ) );
                                                                                              // Begin drawing a "creature" with two arms.   
        this.shapes.ball.draw( context, graphics_state, model_transform, this.materials.plastic.override( Color.of( .8,.8,.8,1 ) ) );
                                        // Placing shapes that barely touch each other requires knowing and adding half the length of each.
        model_transform = model_transform.times( Mat4.translation( Vec.of( 0,-( 1 + .2 ),0 ) ) );   
        this.shapes.box.draw( context, graphics_state, model_transform.times( Mat4.scale([ 3,.2,3 ]) ), this.materials.plastic.override( yellow ) );
                        // Each loop iteration, the following will draw the same thing on a different side due to a reflection:
        for( let side of [-1,1] )                                                     // For each of the two values -1 and 1, reflect the
        { let flipped = model_transform.times( Mat4.scale([ 1,1,side ]) );            // coordinate system (or not) depending on the value.
          this.draw_arm( context, graphics_state, flipped );                                   // Example of how to call your own function, passing
        }                                                                             // in your matrix.
      }
  }

<<<<<<< HEAD
window.Transforms_Sandbox = window.classes.Transforms_Sandbox =
class Transforms_Sandbox extends Tutorial_Animation     // This subclass of some other Scene overrides the display() function.  By only
  { display( context, graphics_state )                           // exposing that one function, which draws everything, this creates a very small code
=======
export class Transforms_Sandbox extends Tutorial_Animation     // This subclass of some other Scene overrides the display() function.  By only
  { display( graphics_state )                           // exposing that one function, which draws everything, this creates a very small code
>>>>>>> c79d4b3f
                                                        // sandbox for editing a simple scene, and for experimenting with matrix transforms.
      { let model_transform = Mat4.identity();      // Variable model_transform will be a temporary matrix that helps us draw most shapes.
                                                    // It starts over as the identity every single frame - coordinate axes at the origin.
        graphics_state.lights = this.lights;        // Use the lights stored in this.lights.
        /**********************************
        Start coding down here!!!!
        **********************************/         // From here on down it's just some example shapes drawn for you -- freely replace them
                                                    // with your own!  Notice the usage of the functions translation(), scale(), and rotation()
                                                    // to generate matrices, and the functions times(), which generates products of matrices.

        const blue = Color.of( 0,0,1,1 ), yellow = Color.of( 1,1,0,1 );
        model_transform = model_transform.times( Mat4.translation([ 0, 3, 20 ]) );
        this.shapes.box.draw( context, graphics_state, model_transform, this.materials.plastic.override( yellow ) );   // Draw the top box.

        const t = this.t = graphics_state.animation_time/1000;     // Find how much time has passed in seconds, and use that to place shapes.

        model_transform = model_transform.times( Mat4.translation([ 0, -2, 0 ]) );  // Tweak our coordinate system downward for the next shape.
        this.shapes.ball.draw( context, graphics_state, model_transform, this.materials.plastic.override( blue ) );    // Draw the ball.

        if( !this.hover )     // The first line below won't execute if the button on the page has been toggled:
          model_transform = model_transform.times( Mat4.rotation( t, Vec.of( 0,1,0 ) ) )  // Spin our coordinate frame as a function of time.
        model_transform   = model_transform.times( Mat4.rotation( 1, Vec.of( 0,0,1 ) ) )  // Rotate another axis by a constant value.
                                           .times( Mat4.scale      ([ 1,   2, 1 ]) )      // Stretch the coordinate frame.
                                           .times( Mat4.translation([ 0,-1.5, 0 ]) );     // Translate down enough for the two volumes to miss.
        this.shapes.box.draw( context, graphics_state, model_transform, this.materials.plastic.override( yellow ) );   // Draw the bottom box.
      }
  }<|MERGE_RESOLUTION|>--- conflicted
+++ resolved
@@ -126,16 +126,10 @@
       }
   }
 
-<<<<<<< HEAD
-window.Transforms_Sandbox = window.classes.Transforms_Sandbox =
-class Transforms_Sandbox extends Tutorial_Animation     // This subclass of some other Scene overrides the display() function.  By only
+export class Transforms_Sandbox extends Tutorial_Animation       // This subclass of some other Scene overrides the display() function.  By only
   { display( context, graphics_state )                           // exposing that one function, which draws everything, this creates a very small code
-=======
-export class Transforms_Sandbox extends Tutorial_Animation     // This subclass of some other Scene overrides the display() function.  By only
-  { display( graphics_state )                           // exposing that one function, which draws everything, this creates a very small code
->>>>>>> c79d4b3f
-                                                        // sandbox for editing a simple scene, and for experimenting with matrix transforms.
-      { let model_transform = Mat4.identity();      // Variable model_transform will be a temporary matrix that helps us draw most shapes.
+      {                                                          // sandbox for editing a simple scene, and for experimenting with matrix transforms.
+        let model_transform = Mat4.identity();      // Variable model_transform will be a temporary matrix that helps us draw most shapes.
                                                     // It starts over as the identity every single frame - coordinate axes at the origin.
         graphics_state.lights = this.lights;        // Use the lights stored in this.lights.
         /**********************************
