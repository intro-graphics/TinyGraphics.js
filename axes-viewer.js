window.Axes_Viewer = window.classes.Axes_Viewer =
class Axes_Viewer extends Scene_Component     // A helper scene (a secondary Scene Component) for helping you visualize the
<<<<<<< HEAD
{ constructor( webgl_manager, control_box )         // coordinate bases that are used in your real scene.  Your scene can feed this
    { super(   webgl_manager, control_box );        // object a list of bases to draw as axis arrows.  Pressing the buttons of this
=======
{ constructor( context )         // coordinate bases that are used in your real scene.  Your scene can feed this
    { super(   context );        // object a list of bases to draw as axis arrows.  Pressing the buttons of this
>>>>>>> c3748b66
                                              // helper scene cycles through a list of each basis you have added, drawing
                                              // the selected one.  Call insert() and pass it a basis to add one to the list.
                                              // Always reset the data structure by calling reset() before each frame in your scene.

                                              // Bases at the same level in your scene's hierarchy can be grouped together and
                                              // displayed all at once; just store them at the same index in "this.groups" by
                                              // passing the same ID number into insert().  Normally passing an ID is optional;
                                              // omitting it inserts your basis in the next empty group.  To re-use IDs easily,
      this.selected_basis_id = 0;             // obtain the next unused ID by calling next_group_id(), so you can re-use it for
      this.reset();                           // all bases that you want to appear at the same level. 
      webgl_manager.globals.axes_viewer = this;
      this.shapes = { axes: new Axis_Arrows() };
      this.material = new Fake_Bump_Map().material({ ambient: 1,  texture: new Texture( "assets/rgb.jpg" ) })
                                         .override( Color.of( 0,0,0,1 ) );              
    }
  insert( basis, group_id = ++this.cursor )      // Default to putting the basis in the next empty group; otherwise use group number.
    { this.cursor = group_id;                    // Update the cursor if a group number was supplied.
      if( ! this.groups[ group_id ] )
        this.groups[ group_id ] = [ basis ];
      else
        this.groups[ group_id ].push( basis );
    }
  next_group_id() { return this.groups.length }
  reset()                           // Call this every frame -- The beginning of every call to your scene's display().
    { this.groups = [ [] ];
      this.cursor = -1;
    }
  make_control_panel()                                                              // Create the buttons for using the viewer:
    { this.key_triggered_button( "Previous group", [ "g" ], this.decrease );
      this.key_triggered_button(     "Next group", [ "h" ], this.increase ); this.new_line();
      this.live_string( box => { box.textContent = "Selected basis id: " + this.selected_basis_id } );
    }
  increase() { this.selected_basis_id = Math.min( this.selected_basis_id + 1, this.groups.length-1 ); }
  decrease() { this.selected_basis_id = Math.max( this.selected_basis_id - 1, 0 ); }   // Don't allow selection of negative IDs.
  display( context, graphics_state )
    { if( this.groups[ this.selected_basis_id ] )
        for( let a of this.groups[ this.selected_basis_id ] )         // Draw the selected group of axes arrows.
          this.shapes.axes.draw( context, graphics_state, a, this.material );
    }
}


window.Axes_Viewer_Test_Scene = window.classes.Axes_Viewer_Test_Scene =
class Axes_Viewer_Test_Scene extends Scene_Component
<<<<<<< HEAD
{ constructor( webgl_manager, control_box )                 // An example of how your scene should properly manaage an Axes_Viewer
    { super(   webgl_manager, control_box );                // helper scene, so that it is able to help you draw all the
                                                      // coordinate bases in your scene's hierarchy at the correct levels.
      if( !webgl_manager.globals.axes_viewer )
        webgl_manager.register_scene_component( new Axes_Viewer( webgl_manager, control_box.parentElement.insertCell() ) );      
      this.axes_viewer = webgl_manager.globals.axes_viewer;
=======
{ constructor( context )                 // An example of how your scene should properly manaage an Axes_Viewer
    { super(   context );                // helper scene, so that it is able to help you draw all the
                                                      // coordinate bases in your scene's hierarchy at the correct levels.
           
      if( !context.globals.axes_viewer )
        this.children.push( new Axes_Viewer( context ) );
      this.axes_viewer = context.globals.axes_viewer;
>>>>>>> c3748b66

                                                                  // Scene defaults:
      this.shapes = { box: new Cube() };
      this.material = new Phong_Shader().material().override( Color.of( .8,.4,.8,1 ) );
      this.lights = [ new Light( Vec.of( 0,0,1,0 ), Color.of( 0,1,1,1 ), 100000 ) ];

      webgl_manager.globals.graphics_state.    camera_transform = Mat4.translation([ -1,-1,-20 ]);
      webgl_manager.globals.graphics_state.projection_transform = Mat4.perspective( Math.PI/4, webgl_manager.width/webgl_manager.height, 1, 500 );                   
    }
  make_control_panel()
    { this.control_panel.innerHTML += "(Substitute your own scene here)" }
  display( context, graphics_state )
    { graphics_state.lights = this.lights;        // Use the lights stored in this.lights.
      const t = graphics_state.animation_time / 1000, dt = graphics_state.animation_delta_time / 1000;

      this.shapes.box.draw( context, graphics_state, Mat4.scale([ 10,.1,.1 ]), this.material );    // Mark the global coordinate axes.
      this.shapes.box.draw( context, graphics_state, Mat4.scale([ .1,10,.1 ]), this.material );
      this.shapes.box.draw( context, graphics_state, Mat4.scale([ .1,.1,10 ]), this.material );


                                    // *********** How to use the Axes_Viewer ***********
                                    // First, reset the object:
      this.axes_viewer.reset();

                                    // Next, make your scene as usual, by incrementally modifying a transformation matrix.
                                    // In between every matrix operation you want to draw, call insert() on the object as shown.
                                    // Remember to use copy() to reference matrices by value so they don't all alias to the same one.
      let model_transform = Mat4.identity();
      this.axes_viewer.insert( model_transform.copy() );
      model_transform.post_multiply( Mat4.rotation( t, Vec.of( 0,1,0 ) ) );
      this.axes_viewer.insert( model_transform.copy() );
      model_transform.post_multiply( Mat4.translation([ 5,0,0 ])         );
      this.axes_viewer.insert( model_transform.copy() );
                                    // If your scene's hierarchy is about to branch (ie. arms of a human, legs of a table),
                                    // we might want to store multiple bases at the same level to draw them simultaneously.
                                    // Obtain the next group's ID number:
      const id = this.axes_viewer.next_group_id();
                                                        // We'll draw our scene's boxes as an outline so it doesn't block the axes.
      this.shapes.box.draw( context, graphics_state, model_transform.times( Mat4.scale([ 2,2,2 ]) ), this.material, "LINE_STRIP" );

      let center = model_transform.copy();
      for( let side of [ -1, 1 ] )
      { 
        model_transform = center.copy();      // Our scene returns back to this matrix twice to position the boxes.
        model_transform.post_multiply( Mat4.translation([  side*2,2,0 ] ) );
                                              // By passing in an ID here, we accomplish saving both bases we might have here
                                              // (because of the for loop) at the same hierarchy level so they'll be drawn together.
        this.axes_viewer.insert( model_transform.copy(), id );
        model_transform.post_multiply( Mat4.rotation( Math.sin(t), Vec.of( 0,0,side ) ) );
        this.axes_viewer.insert( model_transform.copy() );                  // Subsequent bases will draw at the next level as usual.
        model_transform.post_multiply( Mat4.translation([ side*2,2,0 ] ) );
        this.axes_viewer.insert( model_transform.copy() );
                                                       // Again, draw our scene's boxes as an outline so it doesn't block the axes.
        this.shapes.box.draw( context, graphics_state, model_transform.times( Mat4.scale([ 2,2,2 ]) ), this.material, "LINE_STRIP" );
      }
    }
}<|MERGE_RESOLUTION|>--- conflicted
+++ resolved
@@ -1,12 +1,7 @@
 window.Axes_Viewer = window.classes.Axes_Viewer =
 class Axes_Viewer extends Scene_Component     // A helper scene (a secondary Scene Component) for helping you visualize the
-<<<<<<< HEAD
-{ constructor( webgl_manager, control_box )         // coordinate bases that are used in your real scene.  Your scene can feed this
-    { super(   webgl_manager, control_box );        // object a list of bases to draw as axis arrows.  Pressing the buttons of this
-=======
-{ constructor( context )         // coordinate bases that are used in your real scene.  Your scene can feed this
-    { super(   context );        // object a list of bases to draw as axis arrows.  Pressing the buttons of this
->>>>>>> c3748b66
+{ constructor( webgl_manager )         // coordinate bases that are used in your real scene.  Your scene can feed this
+    { super(   webgl_manager );        // object a list of bases to draw as axis arrows.  Pressing the buttons of this
                                               // helper scene cycles through a list of each basis you have added, drawing
                                               // the selected one.  Call insert() and pass it a basis to add one to the list.
                                               // Always reset the data structure by calling reset() before each frame in your scene.
@@ -51,22 +46,13 @@
 
 window.Axes_Viewer_Test_Scene = window.classes.Axes_Viewer_Test_Scene =
 class Axes_Viewer_Test_Scene extends Scene_Component
-<<<<<<< HEAD
-{ constructor( webgl_manager, control_box )                 // An example of how your scene should properly manaage an Axes_Viewer
-    { super(   webgl_manager, control_box );                // helper scene, so that it is able to help you draw all the
-                                                      // coordinate bases in your scene's hierarchy at the correct levels.
-      if( !webgl_manager.globals.axes_viewer )
-        webgl_manager.register_scene_component( new Axes_Viewer( webgl_manager, control_box.parentElement.insertCell() ) );      
-      this.axes_viewer = webgl_manager.globals.axes_viewer;
-=======
-{ constructor( context )                 // An example of how your scene should properly manaage an Axes_Viewer
-    { super(   context );                // helper scene, so that it is able to help you draw all the
+{ constructor( webgl_manager )                 // An example of how your scene should properly manaage an Axes_Viewer
+    { super(   webgl_manager );                // helper scene, so that it is able to help you draw all the
                                                       // coordinate bases in your scene's hierarchy at the correct levels.
            
-      if( !context.globals.axes_viewer )
-        this.children.push( new Axes_Viewer( context ) );
-      this.axes_viewer = context.globals.axes_viewer;
->>>>>>> c3748b66
+      if( !webgl_manager.globals.axes_viewer )
+        this.children.push( new Axes_Viewer( webgl_manager ) );
+      this.axes_viewer = webgl_manager.globals.axes_viewer;
 
                                                                   // Scene defaults:
       this.shapes = { box: new Cube() };
