import * as classes from './common.js';
Object.assign( window, classes );                                // Store these classes in global scope so we can use them anywhere.
window.classes = Object.assign( {}, window.classes, classes );   // Also copy them to window.classes so we can list them all out anytime.

export class Axes_Viewer extends Scene_Component     // A helper scene (a secondary Scene Component) for helping you visualize the
{ constructor( webgl_manager )                       // coordinate bases that are used in your real scene.  Your scene can feed this
    { super(   webgl_manager );                      // object a list of bases to draw as axis arrows.  Pressing the buttons of this
                                              // helper scene cycles through a list of each basis you have added, drawing
                                              // the selected one.  Call insert() and pass it a basis to add one to the list.
                                              // Always reset the data structure by calling reset() before each frame in your scene.

                                              // Bases at the same level in your scene's hierarchy can be grouped together and
                                              // displayed all at once; just store them at the same index in "this.groups" by
                                              // passing the same ID number into insert().  Normally passing an ID is optional;
                                              // omitting it inserts your basis in the next empty group.  To re-use IDs easily,
      this.selected_basis_id = 0;             // obtain the next unused ID by calling next_group_id(), so you can re-use it for
      this.reset();                           // all bases that you want to appear at the same level. 
      webgl_manager.globals.axes_viewer = this;
      this.shapes = { axes: new Axis_Arrows() };
      this.material = new Fake_Bump_Map().material({ ambient: 1,  texture: new Texture( "assets/rgb.jpg" ) })
                                         .override( Color.of( 0,0,0,1 ) );              
    }
  insert( basis, group_id = ++this.cursor )      // Default to putting the basis in the next empty group; otherwise use group number.
    { this.cursor = group_id;                    // Update the cursor if a group number was supplied.
      if( ! this.groups[ group_id ] )
        this.groups[ group_id ] = [ basis ];
      else
        this.groups[ group_id ].push( basis );
    }
  next_group_id() { return this.groups.length }
  reset()                           // Call this every frame -- The beginning of every call to your scene's display().
    { this.groups = [ [] ];
      this.cursor = -1;
    }
  make_control_panel()                                                              // Create the buttons for using the viewer:
    { this.key_triggered_button( "Previous group", [ "g" ], this.decrease );
      this.key_triggered_button(     "Next group", [ "h" ], this.increase ); this.new_line();
      this.live_string( box => { box.textContent = "Selected basis id: " + this.selected_basis_id } );
    }
  increase() { this.selected_basis_id = Math.min( this.selected_basis_id + 1, this.groups.length-1 ); }
  decrease() { this.selected_basis_id = Math.max( this.selected_basis_id - 1, 0 ); }   // Don't allow selection of negative IDs.
  display( context, graphics_state )
    { if( this.groups[ this.selected_basis_id ] )
        for( let a of this.groups[ this.selected_basis_id ] )         // Draw the selected group of axes arrows.
          this.shapes.axes.draw( context, graphics_state, a, this.material );
    }
}



export class Axes_Viewer_Test_Scene extends Scene_Component
{ constructor( webgl_manager )                 // An example of how your scene should properly manaage an Axes_Viewer
    { super(   webgl_manager );                // helper scene, so that it is able to help you draw all the
                                               // coordinate bases in your scene's hierarchy at the correct levels.
           
      if( !webgl_manager.globals.axes_viewer )
        this.children.push( new Axes_Viewer( webgl_manager ) );
      this.axes_viewer = webgl_manager.globals.axes_viewer;

                                                                  // Scene defaults:
      this.shapes = { box: new Cube() };
      this.material = new Phong_Shader().material().override( Color.of( .8,.4,.8,1 ) );
      this.lights = [ new Light( Vec.of( 0,0,1,0 ), Color.of( 0,1,1,1 ), 100000 ) ];

<<<<<<< HEAD
      webgl_manager.globals.graphics_state.    camera_transform = Mat4.translation([ -1,-1,-20 ]);
      webgl_manager.globals.graphics_state.projection_transform = Mat4.perspective( Math.PI/4, webgl_manager.width/webgl_manager.height, 1, 500 );                   
=======
      context.globals.graphics_state.camera_inverse = Mat4.translation([ -1,-1,-20 ]);
      context.globals.graphics_state.projection_transform = Mat4.perspective( Math.PI/4, context.width/context.height, 1, 500 );                   
>>>>>>> 201fe1ff
    }
  make_control_panel()
    { this.control_panel.innerHTML += "(Substitute your own scene here)" }
  display( context, graphics_state )
    { graphics_state.lights = this.lights;        // Use the lights stored in this.lights.
      const t = graphics_state.animation_time / 1000, dt = graphics_state.animation_delta_time / 1000;

      this.shapes.box.draw( context, graphics_state, Mat4.scale([ 10,.1,.1 ]), this.material );    // Mark the global coordinate axes.
      this.shapes.box.draw( context, graphics_state, Mat4.scale([ .1,10,.1 ]), this.material );
      this.shapes.box.draw( context, graphics_state, Mat4.scale([ .1,.1,10 ]), this.material );


                                    // *********** How to use the Axes_Viewer ***********
                                    // First, reset the object:
      this.axes_viewer.reset();

                                    // Next, make your scene as usual, by incrementally modifying a transformation matrix.
                                    // In between every matrix operation you want to draw, call insert() on the object as shown.
                                    // Remember to use copy() to reference matrices by value so they don't all alias to the same one.
      let model_transform = Mat4.identity();
      this.axes_viewer.insert( model_transform.copy() );
      model_transform.post_multiply( Mat4.rotation( t, Vec.of( 0,1,0 ) ) );
      this.axes_viewer.insert( model_transform.copy() );
      model_transform.post_multiply( Mat4.translation([ 5,0,0 ])         );
      this.axes_viewer.insert( model_transform.copy() );
                                    // If your scene's hierarchy is about to branch (ie. arms of a human, legs of a table),
                                    // we might want to store multiple bases at the same level to draw them simultaneously.
                                    // Obtain the next group's ID number:
      const id = this.axes_viewer.next_group_id();
                                                        // We'll draw our scene's boxes as an outline so it doesn't block the axes.
      this.shapes.box.draw( context, graphics_state, model_transform.times( Mat4.scale([ 2,2,2 ]) ), this.material, "LINE_STRIP" );

      let center = model_transform.copy();
      for( let side of [ -1, 1 ] )
      { 
        model_transform = center.copy();      // Our scene returns back to this matrix twice to position the boxes.
        model_transform.post_multiply( Mat4.translation([  side*2,2,0 ] ) );
                                              // By passing in an ID here, we accomplish saving both bases we might have here
                                              // (because of the for loop) at the same hierarchy level so they'll be drawn together.
        this.axes_viewer.insert( model_transform.copy(), id );
        model_transform.post_multiply( Mat4.rotation( Math.sin(t), Vec.of( 0,0,side ) ) );
        this.axes_viewer.insert( model_transform.copy() );                  // Subsequent bases will draw at the next level as usual.
        model_transform.post_multiply( Mat4.translation([ side*2,2,0 ] ) );
        this.axes_viewer.insert( model_transform.copy() );
                                                       // Again, draw our scene's boxes as an outline so it doesn't block the axes.
        this.shapes.box.draw( context, graphics_state, model_transform.times( Mat4.scale([ 2,2,2 ]) ), this.material, "LINE_STRIP" );
      }
    }
}<|MERGE_RESOLUTION|>--- conflicted
+++ resolved
@@ -62,13 +62,8 @@
       this.material = new Phong_Shader().material().override( Color.of( .8,.4,.8,1 ) );
       this.lights = [ new Light( Vec.of( 0,0,1,0 ), Color.of( 0,1,1,1 ), 100000 ) ];
 
-<<<<<<< HEAD
-      webgl_manager.globals.graphics_state.    camera_transform = Mat4.translation([ -1,-1,-20 ]);
-      webgl_manager.globals.graphics_state.projection_transform = Mat4.perspective( Math.PI/4, webgl_manager.width/webgl_manager.height, 1, 500 );                   
-=======
-      context.globals.graphics_state.camera_inverse = Mat4.translation([ -1,-1,-20 ]);
-      context.globals.graphics_state.projection_transform = Mat4.perspective( Math.PI/4, context.width/context.height, 1, 500 );                   
->>>>>>> 201fe1ff
+      webgl_manager.globals.graphics_state.      camera_inverse = Mat4.translation([ -1,-1,-20 ]);
+      webgl_manager.globals.graphics_state.projection_transform = Mat4.perspective( Math.PI/4, webgl_manager.width/webgl_manager.height, 1, 500 );
     }
   make_control_panel()
     { this.control_panel.innerHTML += "(Substitute your own scene here)" }
