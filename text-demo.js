import * as classes from './common.js';
Object.assign( window, classes );                                // Store these classes in global scope so we can use them anywhere.
window.classes = Object.assign( {}, window.classes, classes );   // Also copy them to window.classes so we can list them all out anytime.

export class Text_Line extends Shape                // Text_Line embeds text in the 3D world, using a crude texture method.  This
{                                                   // Shape is made of a horizontal arrangement of quads. Each is textured over with
                                                    // images of ASCII characters, spelling out a string.  Usage:  Instantiate the
                                                    // Shape with the desired character line width.  Assign it a single-line string
                                                    // by calling set_string("your string") on it. Draw the shape on a material
                                                    // with full ambient weight, and text.png assigned as its texture file.  For
  constructor( max_size )                           // multi-line strings, repeat this process and draw with a different matrix.
    { super( "position", "normal", "texture_coord" );
      this.max_size = max_size;
      var object_transform = Mat4.identity();
      for( var i = 0; i < max_size; i++ )
      { Square.insert_transformed_copy_into( this, [], object_transform );   // Each quad is a separate Square instance.
        object_transform.post_multiply( Mat4.translation([ 1.5,0,0 ]) );
      }
    }
  set_string( line, context )        // Overwrite the texture coordinates buffer with new values per quad,
    { this.arrays.texture_coord = [];           // which enclose each of the string's characters.
      for( var i = 0; i < this.max_size; i++ )
        {
          var row = Math.floor( ( i < line.length ? line.charCodeAt( i ) : ' '.charCodeAt() ) / 16 ),
              col = Math.floor( ( i < line.length ? line.charCodeAt( i ) : ' '.charCodeAt() ) % 16 );

          var skip = 3, size = 32, sizefloor = size - skip;
          var dim = size * 16,  left  = (col * size + skip) / dim,      top    = (row * size + skip) / dim,
                                right = (col * size + sizefloor) / dim, bottom = (row * size + sizefloor + 5) / dim;

          this.arrays.texture_coord.push( ...Vec.cast( [ left,  1-bottom], [ right, 1-bottom ], [ left,  1-top ], [ right, 1-top ] ) );
        }
      this.copy_onto_graphics_card( context, ["texture_coord"], false );
    }
}


export class Text_Demo extends Scene_Component                   // A scene with a cube, for showing the Text_Line utility Shape.
{ constructor( webgl_manager )
    { super(   webgl_manager )
                                    // Store the desired camera and projection matrices in the shader-bound graphics state:
<<<<<<< HEAD
      webgl_manager.globals.graphics_state.    camera_transform = Mat4.look_at( ...Vec.cast( [ 0,0,4 ], [0,0,0], [0,1,0] ) );
      webgl_manager.globals.graphics_state.projection_transform = Mat4.perspective( Math.PI/4, webgl_manager.width/webgl_manager.height, .1, 1000 );                 
      
      this.shapes = { cube: new Cube(), text: new Text_Line( 35 ) };
      this.shapes.text.copy_onto_graphics_card( webgl_manager.context );
=======
      context.globals.graphics_state.camera_inverse = Mat4.look_at( ...Vec.cast( [ 0,0,4 ], [0,0,0], [0,1,0] ) );
      context.globals.graphics_state.projection_transform = Mat4.perspective( Math.PI/4, context.width/context.height, .1, 1000 );                 
>>>>>>> 201fe1ff
      
      this.shader = new Phong_Shader();
      this.grey       = this.shader.material({ ambient: 0, diffusivity: .3, specularity: .5, smoothness: 10 })
                             .override( Color.of( .5,.5,.5,1 ) );
      this.text_image = this.shader.material({ ambient: 1, diffusivity: 0, specularity: 0, texture: new Texture( "assets/text.png" ) })
                             .override( Color.of( 0,0,0,1 ) );
    }
  display( context, graphics_state )
    { graphics_state.lights = [ new Light( Vec.of( 3,2,1,0 ),   Color.of( 1,1,1,1 ),  1000000 ),
                                new Light( Vec.of( 3,10,10,1 ), Color.of( 1,.7,.7,1 ), 100000 ) ];
      
      const t = graphics_state.animation_time/1000;
      const funny_orbit = Mat4.rotation(  Math.PI/4*t, Vec.of( Math.cos(t), Math.sin(t), .7*Math.cos(t) ) );
      this.shapes.cube.draw( context, graphics_state, funny_orbit, this.grey );
      
      
      let strings = [ "This is some text", "More text", "1234567890", "This is a line.\n\n\n"+"This is another line.", 
                      Text_Line.toString(), Text_Line.toString() ];
      
      for( var i = 0; i < 3; i++ )                    
        for( var j = 0; j < 2; j++ )
        { var cube_side = Mat4.rotation( i == 0 ? Math.PI/2 : 0, Vec.of(1, 0, 0) )
                  .times( Mat4.rotation( Math.PI * j - ( i == 1 ? Math.PI/2 : 0 ), Vec.of( 0, 1, 0 ) ) )
                  .times( Mat4.translation([ -.9, .9, 1.01 ]) );
          for( let line of strings[ 2*i + j ].split('\n') )
          { this.shapes.text.set_string( line, context );
            this.shapes.text.draw( context, graphics_state, funny_orbit.times( cube_side )
                                                              .times( Mat4.scale([ .03,.03,.03 ])), this.text_image );
            cube_side.post_multiply( Mat4.translation([ 0,-.06,0 ]) );
          }          
        } 
    }
}<|MERGE_RESOLUTION|>--- conflicted
+++ resolved
@@ -39,16 +39,11 @@
 { constructor( webgl_manager )
     { super(   webgl_manager )
                                     // Store the desired camera and projection matrices in the shader-bound graphics state:
-<<<<<<< HEAD
-      webgl_manager.globals.graphics_state.    camera_transform = Mat4.look_at( ...Vec.cast( [ 0,0,4 ], [0,0,0], [0,1,0] ) );
+      webgl_manager.globals.graphics_state.      camera_inverse = Mat4.look_at( ...Vec.cast( [ 0,0,4 ], [0,0,0], [0,1,0] ) );
       webgl_manager.globals.graphics_state.projection_transform = Mat4.perspective( Math.PI/4, webgl_manager.width/webgl_manager.height, .1, 1000 );                 
       
       this.shapes = { cube: new Cube(), text: new Text_Line( 35 ) };
       this.shapes.text.copy_onto_graphics_card( webgl_manager.context );
-=======
-      context.globals.graphics_state.camera_inverse = Mat4.look_at( ...Vec.cast( [ 0,0,4 ], [0,0,0], [0,1,0] ) );
-      context.globals.graphics_state.projection_transform = Mat4.perspective( Math.PI/4, context.width/context.height, .1, 1000 );                 
->>>>>>> 201fe1ff
       
       this.shader = new Phong_Shader();
       this.grey       = this.shader.material({ ambient: 0, diffusivity: .3, specularity: .5, smoothness: 10 })
