window.Text_Line = window.classes.Text_Line =
class Text_Line extends Shape                       // Text_Line embeds text in the 3D world, using a crude texture method.  This
{                                                   // Shape is made of a horizontal arrangement of quads. Each is textured over with
                                                    // images of ASCII characters, spelling out a string.  Usage:  Instantiate the
                                                    // Shape with the desired character line width.  Assign it a single-line string
                                                    // by calling set_string("your string") on it. Draw the shape on a material
                                                    // with full ambient weight, and text.png assigned as its texture file.  For
  constructor( max_size )                           // multi-line strings, repeat this process and draw with a different matrix.
    { super( "position", "normal", "texture_coord" );
      this.max_size = max_size;
      var object_transform = Mat4.identity();
      for( var i = 0; i < max_size; i++ )
      { Square.insert_transformed_copy_into( this, [], object_transform );   // Each quad is a separate Square instance.
        object_transform.post_multiply( Mat4.translation([ 1.5,0,0 ]) );
      }
    }
  set_string( line, context )        // Overwrite the texture coordinates buffer with new values per quad,
    { this.arrays.texture_coord = [];           // which enclose each of the string's characters.
      for( var i = 0; i < this.max_size; i++ )
        {
          var row = Math.floor( ( i < line.length ? line.charCodeAt( i ) : ' '.charCodeAt() ) / 16 ),
              col = Math.floor( ( i < line.length ? line.charCodeAt( i ) : ' '.charCodeAt() ) % 16 );

          var skip = 3, size = 32, sizefloor = size - skip;
          var dim = size * 16,  left  = (col * size + skip) / dim,      top    = (row * size + skip) / dim,
                                right = (col * size + sizefloor) / dim, bottom = (row * size + sizefloor + 5) / dim;

          this.arrays.texture_coord.push( ...Vec.cast( [ left,  1-bottom], [ right, 1-bottom ], [ left,  1-top ], [ right, 1-top ] ) );
        }
      this.copy_onto_graphics_card( context, ["texture_coord"], false );
    }
}


window.Text_Demo = window.classes.Text_Demo =
class Text_Demo extends Scene_Component                   // A scene with a cube, for showing the Text_Line utility Shape.
<<<<<<< HEAD
{ constructor( webgl_manager, control_box )
    { super(   webgl_manager, control_box )
=======
{ constructor( context )
    { super(   context )
>>>>>>> c3748b66
                                    // Store the desired camera and projection matrices in the shader-bound graphics state:
      webgl_manager.globals.graphics_state.    camera_transform = Mat4.look_at( ...Vec.cast( [ 0,0,4 ], [0,0,0], [0,1,0] ) );
      webgl_manager.globals.graphics_state.projection_transform = Mat4.perspective( Math.PI/4, webgl_manager.width/webgl_manager.height, .1, 1000 );                 
      
      this.shapes = { cube: new Cube(), text: new Text_Line( 35 ) };
      this.shapes.text.copy_onto_graphics_card( webgl_manager.context );
      
      this.shader = new Phong_Shader();
      this.grey       = this.shader.material({ ambient: 0, diffusivity: .3, specularity: .5, smoothness: 10 })
                             .override( Color.of( .5,.5,.5,1 ) );
      this.text_image = this.shader.material({ ambient: 1, diffusivity: 0, specularity: 0, texture: new Texture( "assets/text.png" ) })
                             .override( Color.of( 0,0,0,1 ) );
    }
  display( context, graphics_state )
    { graphics_state.lights = [ new Light( Vec.of( 3,2,1,0 ),   Color.of( 1,1,1,1 ),  1000000 ),
                                new Light( Vec.of( 3,10,10,1 ), Color.of( 1,.7,.7,1 ), 100000 ) ];
      
      const t = graphics_state.animation_time/1000;
      const funny_orbit = Mat4.rotation(  Math.PI/4*t, Vec.of( Math.cos(t), Math.sin(t), .7*Math.cos(t) ) );
      this.shapes.cube.draw( context, graphics_state, funny_orbit, this.grey );
      
      
      let strings = [ "This is some text", "More text", "1234567890", "This is a line.\n\n\n"+"This is another line.", 
                      Text_Line.toString(), Text_Line.toString() ];
      
      for( var i = 0; i < 3; i++ )                    
        for( var j = 0; j < 2; j++ )
        { var cube_side = Mat4.rotation( i == 0 ? Math.PI/2 : 0, Vec.of(1, 0, 0) )
                  .times( Mat4.rotation( Math.PI * j - ( i == 1 ? Math.PI/2 : 0 ), Vec.of( 0, 1, 0 ) ) )
                  .times( Mat4.translation([ -.9, .9, 1.01 ]) );
          for( let line of strings[ 2*i + j ].split('\n') )
          { this.shapes.text.set_string( line, context );
            this.shapes.text.draw( context, graphics_state, funny_orbit.times( cube_side )
                                                              .times( Mat4.scale([ .03,.03,.03 ])), this.text_image );
            cube_side.post_multiply( Mat4.translation([ 0,-.06,0 ]) );
          }          
        } 
    }
}<|MERGE_RESOLUTION|>--- conflicted
+++ resolved
@@ -34,13 +34,8 @@
 
 window.Text_Demo = window.classes.Text_Demo =
 class Text_Demo extends Scene_Component                   // A scene with a cube, for showing the Text_Line utility Shape.
-<<<<<<< HEAD
-{ constructor( webgl_manager, control_box )
-    { super(   webgl_manager, control_box )
-=======
-{ constructor( context )
-    { super(   context )
->>>>>>> c3748b66
+{ constructor( webgl_manager )
+    { super(   webgl_manager )
                                     // Store the desired camera and projection matrices in the shader-bound graphics state:
       webgl_manager.globals.graphics_state.    camera_transform = Mat4.look_at( ...Vec.cast( [ 0,0,4 ], [0,0,0], [0,1,0] ) );
       webgl_manager.globals.graphics_state.projection_transform = Mat4.perspective( Math.PI/4, webgl_manager.width/webgl_manager.height, .1, 1000 );                 
