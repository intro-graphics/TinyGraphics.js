<!-- Graphics Example Code.  index.html - The web page document containing the canvas (drawing surface), that launches your javascript files. //-->
<<<<<<< HEAD
<!DOCTYPE html> <html> <head> <meta charset="UTF-8"/> <link rel="icon" href="assets/fav.ico">
<script> window.tiny_graphics = {};             // Store all our JavaScipt code inside of classes here.
         window.classes = {}                    
         </script>          
                                      <!--  Javascript "include" files.  Any code in them gets executed as part of the page loading: //-->
<script src=     "tiny-graphics.js" ></script>
<script src="minimal-webgl-demo.js" ></script>
<script src=            "common.js" ></script>
<script src="transforms-sandbox.js" ></script>
<script src=   "collisions-demo.js" ></script>
<script src=     "obj-file-demo.js" ></script>
<script src=  "many-lights-demo.js" ></script>
<script src=       "axes-viewer.js" ></script>
<script src="scene-to-image-buffer-test.js" ></script>
<script src=         "text-demo.js" ></script></head>
=======
<!DOCTYPE html> <html> <head> <meta charset="UTF-8"/> <link rel="icon" href="assets/fav.ico"> </head>
>>>>>>> c79d4b3f
<body style="background: DarkGray">       <!-- Begin typing your web page here. //-->



              <!-- The following code embeds a WebGL canvas widget panel, with certain scenes and their panels of controls. //-->
<div id="main-canvas" class="canvas-widget"></div>
<<<<<<< HEAD
<script> "use strict"     // ********************* THE ENTRY POINT OF YOUR WHOLE PROGRAM STARTS HERE ********************* 
                                           // Use this code to embed a widget into any web page.  The widget inclues a 3D WebGL area
                                           // (an HTML canvas) and various panels of controls.
  const scenes = [ "Tutorial_Animation" ]
  new Canvas_Widget( "main-canvas", scenes );             // Use the Canvas_Widget class to display the WebGL demo.  Pass in
                                                          // the name of the HTML element we are to replace with the widget.
=======
<script type=module>      // ********************* THE ENTRY POINT OF YOUR WHOLE PROGRAM STARTS HERE ********************* 
  const element_to_replace = "main-canvas";       // Indicate which element on the page you want the Canvas_Widget to replace with a 3D WebGL area.
  const scenes = [ "Axes_Viewer_Test_Scene" ];    // Indicate the scenes you wish to load and display.
  import * as module from './axes-viewer.js';     // Inicate the file that defines that scene.
  Object.assign( window, module );                               // Store these classes in global scope so we can use them anywhere.
  window.classes = Object.assign( {}, window.classes, module );  // Also copy them to window.classes so we can list them all out anytime.
  new Canvas_Widget( element_to_replace, scenes );         // The Canvas_Widget class displays a WebGL demo containing the scene(s) you list.
>>>>>>> c79d4b3f
</script>

                             <!-- The following code embeds a code navigator widget with links to classes. //-->
<div id="main-code" class="code-widget"></div>
<script type=module>
    const element_to_replace = "main-code";   // Indicate which element on the page you want the Code_Widget to replace with a code readout.
    import * as module from './axes-viewer.js';
    Object.assign( window, module );                               // Store these classes in global scope so we can use them anywhere.
    window.classes = Object.assign( {}, window.classes, module );  // Also copy them to window.classes so we can list them all out anytime.
    new Code_Widget( "main-code", "Axes_Viewer_Test_Scene" );      // The Code_Widget displays a code navigator relative to the passed-in class.
</script>

</body></html><|MERGE_RESOLUTION|>--- conflicted
+++ resolved
@@ -1,50 +1,24 @@
 <!-- Graphics Example Code.  index.html - The web page document containing the canvas (drawing surface), that launches your javascript files. //-->
-<<<<<<< HEAD
-<!DOCTYPE html> <html> <head> <meta charset="UTF-8"/> <link rel="icon" href="assets/fav.ico">
-<script> window.tiny_graphics = {};             // Store all our JavaScipt code inside of classes here.
-         window.classes = {}                    
-         </script>          
-                                      <!--  Javascript "include" files.  Any code in them gets executed as part of the page loading: //-->
-<script src=     "tiny-graphics.js" ></script>
-<script src="minimal-webgl-demo.js" ></script>
-<script src=            "common.js" ></script>
-<script src="transforms-sandbox.js" ></script>
-<script src=   "collisions-demo.js" ></script>
-<script src=     "obj-file-demo.js" ></script>
-<script src=  "many-lights-demo.js" ></script>
-<script src=       "axes-viewer.js" ></script>
-<script src="scene-to-image-buffer-test.js" ></script>
-<script src=         "text-demo.js" ></script></head>
-=======
 <!DOCTYPE html> <html> <head> <meta charset="UTF-8"/> <link rel="icon" href="assets/fav.ico"> </head>
->>>>>>> c79d4b3f
 <body style="background: DarkGray">       <!-- Begin typing your web page here. //-->
 
 
 
               <!-- The following code embeds a WebGL canvas widget panel, with certain scenes and their panels of controls. //-->
 <div id="main-canvas" class="canvas-widget"></div>
-<<<<<<< HEAD
-<script> "use strict"     // ********************* THE ENTRY POINT OF YOUR WHOLE PROGRAM STARTS HERE ********************* 
-                                           // Use this code to embed a widget into any web page.  The widget inclues a 3D WebGL area
-                                           // (an HTML canvas) and various panels of controls.
-  const scenes = [ "Tutorial_Animation" ]
-  new Canvas_Widget( "main-canvas", scenes );             // Use the Canvas_Widget class to display the WebGL demo.  Pass in
-                                                          // the name of the HTML element we are to replace with the widget.
-=======
-<script type=module>      // ********************* THE ENTRY POINT OF YOUR WHOLE PROGRAM STARTS HERE ********************* 
+
+<script type=module >      // ********************* THE ENTRY POINT OF YOUR WHOLE PROGRAM STARTS HERE ********************* 
   const element_to_replace = "main-canvas";       // Indicate which element on the page you want the Canvas_Widget to replace with a 3D WebGL area.
   const scenes = [ "Axes_Viewer_Test_Scene" ];    // Indicate the scenes you wish to load and display.
   import * as module from './axes-viewer.js';     // Inicate the file that defines that scene.
   Object.assign( window, module );                               // Store these classes in global scope so we can use them anywhere.
   window.classes = Object.assign( {}, window.classes, module );  // Also copy them to window.classes so we can list them all out anytime.
   new Canvas_Widget( element_to_replace, scenes );         // The Canvas_Widget class displays a WebGL demo containing the scene(s) you list.
->>>>>>> c79d4b3f
 </script>
 
                              <!-- The following code embeds a code navigator widget with links to classes. //-->
 <div id="main-code" class="code-widget"></div>
-<script type=module>
+<script type=module >
     const element_to_replace = "main-code";   // Indicate which element on the page you want the Code_Widget to replace with a code readout.
     import * as module from './axes-viewer.js';
     Object.assign( window, module );                               // Store these classes in global scope so we can use them anywhere.
