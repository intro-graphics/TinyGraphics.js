import * as classes from './common.js';
Object.assign( window, classes );                                // Store these classes in global scope so we can use them anywhere.
window.classes = Object.assign( {}, window.classes, classes );   // Also copy them to window.classes so we can list them all out anytime.

export class Shape_From_File extends Shape   // A versatile standalone Shape that imports all its arrays' data from an .obj 3D model file.
{ constructor( filename )
    { super( "position", "normal", "texture_coord" );
      this.load_file( filename );      // Begin downloading the mesh. Once that completes, return control to our parse_into_mesh function.
    }
  load_file( filename )
      { return fetch( filename )       // Request the external file and wait for it to load.
          .then( response =>
            { if ( response.ok )  return Promise.resolve( response.text() )
              else                return Promise.reject ( response.status )
            })
          .then( obj_file_contents => this.parse_into_mesh( obj_file_contents ) )
          .catch( error => { this.copy_onto_graphics_card( this.gl ); } )                     // Failure mode:  Loads an empty shape.
      }
  parse_into_mesh( data )                                           // Adapted from the "webgl-obj-loader.js" library found online:
    { var verts = [], vertNormals = [], textures = [], unpacked = {};   

      unpacked.verts = [];        unpacked.norms = [];    unpacked.textures = [];
      unpacked.hashindices = {};  unpacked.indices = [];  unpacked.index = 0;

      var lines = data.split('\n');

      var VERTEX_RE = /^v\s/;    var NORMAL_RE = /^vn\s/;    var TEXTURE_RE = /^vt\s/;
      var FACE_RE = /^f\s/;      var WHITESPACE_RE = /\s+/;

      for (var i = 0; i < lines.length; i++) {
        var line = lines[i].trim();
        var elements = line.split(WHITESPACE_RE);
        elements.shift();

        if      (VERTEX_RE.test(line))   verts.push.apply(verts, elements);
        else if (NORMAL_RE.test(line))   vertNormals.push.apply(vertNormals, elements);
        else if (TEXTURE_RE.test(line))  textures.push.apply(textures, elements);
        else if (FACE_RE.test(line)) {
          var quad = false;
          for (var j = 0, eleLen = elements.length; j < eleLen; j++)
          {
              if(j === 3 && !quad) {  j = 2;  quad = true;  }
              if(elements[j] in unpacked.hashindices) 
                  unpacked.indices.push(unpacked.hashindices[elements[j]]);
              else
              {
                  var vertex = elements[ j ].split( '/' );

                  unpacked.verts.push(+verts[(vertex[0] - 1) * 3 + 0]);   unpacked.verts.push(+verts[(vertex[0] - 1) * 3 + 1]);   
                  unpacked.verts.push(+verts[(vertex[0] - 1) * 3 + 2]);
                  
                  if (textures.length) 
                    {   unpacked.textures.push(+textures[( (vertex[1] - 1)||vertex[0]) * 2 + 0]);
                        unpacked.textures.push(+textures[( (vertex[1] - 1)||vertex[0]) * 2 + 1]);  }
                  
                  unpacked.norms.push(+vertNormals[( (vertex[2] - 1)||vertex[0]) * 3 + 0]);
                  unpacked.norms.push(+vertNormals[( (vertex[2] - 1)||vertex[0]) * 3 + 1]);
                  unpacked.norms.push(+vertNormals[( (vertex[2] - 1)||vertex[0]) * 3 + 2]);
                  
                  unpacked.hashindices[elements[j]] = unpacked.index;
                  unpacked.indices.push(unpacked.index);
                  unpacked.index += 1;
              }
              if(j === 3 && quad)   unpacked.indices.push( unpacked.hashindices[elements[0]]);
          }
        }
      }
      for( var j = 0; j < unpacked.verts.length/3; j++ )
      {
        this.arrays.position     .push( Vec.of( unpacked.verts[ 3*j ], unpacked.verts[ 3*j + 1 ], unpacked.verts[ 3*j + 2 ] ) );        
        this.arrays.normal       .push( Vec.of( unpacked.norms[ 3*j ], unpacked.norms[ 3*j + 1 ], unpacked.norms[ 3*j + 2 ] ) );
        this.arrays.texture_coord.push( Vec.of( unpacked.textures[ 2*j ], unpacked.textures[ 2*j + 1 ]  ));
      }
      this.indices = unpacked.indices;

      this.normalize_positions( false );
      this.ready = true;
    }
  draw( context, graphics_state, model_transform, material )       // Cancel all attempts to draw the shape before it loads.
    { if( this.ready ) super.draw( context, graphics_state, model_transform, material );   }
}

export class Obj_File_Demo extends Scene_Component     
  {                                             // An example that loads a single 3D model from an OBJ file.  Detailed model files can be
                                                // used in place of simpler primitive-based shapes to add complexity to a scene.  Simpler
                                                // primitives in your scene can just be thought of as placeholders until you find a model
                                                // file that fits well.  This demo shows the teapot model twice, with one teapot showing
<<<<<<< HEAD
    constructor( webgl_manager )                // off the Fake_Bump_Map effect while the other has a regular texture and Phong lighting.             
      { super(   webgl_manager );
        webgl_manager.globals.graphics_state.    camera_transform = Mat4.translation([ 0,0,-5 ]);
        webgl_manager.globals.graphics_state.projection_transform = Mat4.perspective( Math.PI/4, webgl_manager.width/webgl_manager.height, .1, 1000 ); 

        this.shapes = { "teapot": new Shape_From_File( "assets/teapot.obj" ) };             // Load the model file.
=======
    constructor( context, control_box )         // off the Fake_Bump_Map effect while the other has a regular texture and Phong lighting.             
      { super(   context, control_box );
        context.globals.graphics_state.camera_inverse = Mat4.translation([ 0,0,-5 ]);
        context.globals.graphics_state.projection_transform = Mat4.perspective( Math.PI/4, context.width/context.height, .1, 1000 ); 
      
        var shapes = { "teapot": new Shape_From_File( "/assets/teapot.obj" ) };             // Load the model file.
        this.submit_shapes( context, shapes );
>>>>>>> 201fe1ff
        
        this.stars = new Phong_Shader().material({ ambient: .3, diffusivity: .5, specularity: .5, texture: new Texture( "assets/stars.png" ) })
                                .override( Color.of( .5,.5,.5,1 ) );       // Non bump mapped.
        this.bumps = new Fake_Bump_Map().material({ ambient: .3, diffusivity: .5, specularity: .5, texture: new Texture( "assets/stars.png" ) })
                                        .override( Color.of( .5,.5,.5,1 ) );        // Bump mapped.
      }
    display( context, graphics_state )
      { const t = graphics_state.animation_time;
        graphics_state.lights = [ new Light( Mat4.rotation( t/300, Vec.of(1, 0, 0) ).times( Vec.of( 3,  2,  10, 1 ) ), 
                                             Color.of( 1, .7, .7, 1 ), 100000 ) ];        // A spinning light to show off the bump map.
        
        for( let i of [ -1, 1 ] )
        { const model_transform = Mat4.rotation( t/2000, Vec.of( 0, 2, 1 ) )              // Spin the 3D model shapes as well.
                          .times( Mat4.translation([ 2*i, 0, 0 ]) )
                          .times( Mat4.rotation( t/1500, Vec.of( -1, 2, 0 ) ) )
                          .times( Mat4.rotation( -Math.PI/2, Vec.of( 1, 0, 0 ) ) );
          this.shapes.teapot.draw( context, graphics_state, model_transform, i == 1 ? this.stars : this.bumps );   // Draw the shapes.
        }
      }
  show_explanation( document_element )
    { document_element.innerHTML += "<p>This demo loads an external 3D model file of a teapot.  It uses a condensed version of the \"webgl-obj-loader.js\" "
                                 +  "open source library, though this version is not guaranteed to be complete.  It is contained in the class \"Shape_From_File\". "
                                 +  "</p><p>One of these teapots is lit with bump mapping.  Can you tell which one?</p>";
    }
  }<|MERGE_RESOLUTION|>--- conflicted
+++ resolved
@@ -85,22 +85,12 @@
                                                 // used in place of simpler primitive-based shapes to add complexity to a scene.  Simpler
                                                 // primitives in your scene can just be thought of as placeholders until you find a model
                                                 // file that fits well.  This demo shows the teapot model twice, with one teapot showing
-<<<<<<< HEAD
     constructor( webgl_manager )                // off the Fake_Bump_Map effect while the other has a regular texture and Phong lighting.             
       { super(   webgl_manager );
-        webgl_manager.globals.graphics_state.    camera_transform = Mat4.translation([ 0,0,-5 ]);
+        webgl_manager.globals.graphics_state.      camera_inverse = Mat4.translation([ 0,0,-5 ]);
         webgl_manager.globals.graphics_state.projection_transform = Mat4.perspective( Math.PI/4, webgl_manager.width/webgl_manager.height, .1, 1000 ); 
 
         this.shapes = { "teapot": new Shape_From_File( "assets/teapot.obj" ) };             // Load the model file.
-=======
-    constructor( context, control_box )         // off the Fake_Bump_Map effect while the other has a regular texture and Phong lighting.             
-      { super(   context, control_box );
-        context.globals.graphics_state.camera_inverse = Mat4.translation([ 0,0,-5 ]);
-        context.globals.graphics_state.projection_transform = Mat4.perspective( Math.PI/4, context.width/context.height, .1, 1000 ); 
-      
-        var shapes = { "teapot": new Shape_From_File( "/assets/teapot.obj" ) };             // Load the model file.
-        this.submit_shapes( context, shapes );
->>>>>>> 201fe1ff
         
         this.stars = new Phong_Shader().material({ ambient: .3, diffusivity: .5, specularity: .5, texture: new Texture( "assets/stars.png" ) })
                                 .override( Color.of( .5,.5,.5,1 ) );       // Non bump mapped.
