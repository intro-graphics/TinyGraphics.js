--- conflicted
+++ resolved
@@ -6,14 +6,9 @@
 { constructor( webgl_manager )                         // two to the shader.  We re-locate the lights in between individual shape draws.
     { super(   webgl_manager );
       Object.assign( this, { rows: 20, columns: 35 } );                                       // Define how many boxes (buildings) to draw.
-<<<<<<< HEAD
-      webgl_manager.globals.graphics_state.    camera_transform = Mat4.look_at( ...Vec.cast( [ this.rows/2,5,5 ], [this.rows/2,0,-4], [0,1,0] ) );
+      webgl_manager.globals.graphics_state.      camera_inverse = Mat4.look_at( ...Vec.cast( [ this.rows/2,5,5 ], [this.rows/2,0,-4], [0,1,0] ) );
       webgl_manager.globals.graphics_state.projection_transform = Mat4.perspective( Math.PI/4, webgl_manager.width/webgl_manager.height, .1, 1000 );                 
-=======
-      context.globals.graphics_state.camera_inverse = Mat4.look_at( ...Vec.cast( [ this.rows/2,5,5 ], [this.rows/2,0,-4], [0,1,0] ) );
-      context.globals.graphics_state.projection_transform = Mat4.perspective( Math.PI/4, context.width/context.height, .1, 1000 );                 
->>>>>>> 201fe1ff
-      
+
       this.shapes = { cube: new Cube() };
       this.shader = new Fake_Bump_Map();
       this.brick = this.shader.material({ ambient: .05, diffusivity: .5, specularity: .5, smoothness: 10, 
