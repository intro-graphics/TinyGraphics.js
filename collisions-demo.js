--- conflicted
+++ resolved
@@ -50,16 +50,9 @@
 }
 
 
-<<<<<<< HEAD
-window.Simulation = window.classes.Simulation =
-class Simulation extends Scene_Component         // Simulation manages the stepping of simulation time.  Subclass it when making
-{ constructor( webgl_manager )                   // a Scene that is a physics demo.  This technique is careful to totally
-    { super(   webgl_manager );                  // decouple the simulation from the frame rate.
-=======
 export class Simulation extends Scene_Component         // Simulation manages the stepping of simulation time.  Subclass it when making
-{ constructor( context, control_box )                   // a Scene that is a physics demo.  This technique is careful to totally
-    { super(   context, control_box );                  // decouple the simulation from the frame rate.
->>>>>>> c79d4b3f
+{ constructor( webgl_manager )                          // a Scene that is a physics demo.  This technique is careful to totally
+    { super(   webgl_manager );                         // decouple the simulation from the frame rate.
       Object.assign( this, { time_accumulator: 0, time_scale: 1, t: 0, dt: 1/20, bodies: [], steps_taken: 0 } );            
     }
   simulate( frame_time )                              // Carefully advance time according to Glenn Fiedler's "Fix Your Timestep" blog post.
@@ -95,24 +88,13 @@
 }
 
 
-<<<<<<< HEAD
-window.Test_Data = window.classes.Test_Data =
-class Test_Data
+export class Test_Data
 { constructor( webgl_manager )
     { this.textures = { rgb   : new Texture( "assets/rgb.jpg"   ),
                         earth : new Texture( "assets/earth.gif" ),
                         grid  : new Texture( "assets/grid.png"  ),
                         stars : new Texture( "assets/stars.png" ),
                         text  : new Texture( "assets/text.png"  )
-=======
-export class Test_Data
-{ constructor( context )
-    { this.textures = { rgb   : context.get_instance( "/assets/rgb.jpg"   ),
-                        earth : context.get_instance( "/assets/earth.gif" ),
-                        grid  : context.get_instance( "/assets/grid.png"  ),
-                        stars : context.get_instance( "/assets/stars.png" ),
-                        text  : context.get_instance( "/assets/text.png"  )
->>>>>>> c79d4b3f
                       }
       this.shapes = { donut  : new Torus          ( 15, 15 ),
                        cone   : new Closed_Cone    ( 4, 10 ),
@@ -135,25 +117,14 @@
 }
 
 
-<<<<<<< HEAD
-window.Inertia_Demo = window.classes.Inertia_Demo =
-class Inertia_Demo extends Simulation    // Demonstration: Let random initial momentums carry bodies until they fall and bounce.
+export class Inertia_Demo extends Simulation    // Demonstration: Let random initial momentums carry bodies until they fall and bounce.
 { constructor(  webgl_manager )
     { super(    webgl_manager );
       if( !webgl_manager.globals.has_controls   )
         this.children.push( new Movement_Controls( webgl_manager ) );
       if( !webgl_manager.globals.has_info_table )
         this.children.push( new Global_Info_Table( webgl_manager ) );
-=======
-export class Inertia_Demo extends Simulation    // Demonstration: Let random initial momentums carry bodies until they fall and bounce.
-{ constructor(  context, control_box )
-    { super(    context, control_box );
-      if( !context.globals.has_controls   )
-        context.register_scene_component( new Movement_Controls( context, control_box.parentElement.insertCell() ) );
-      if( !context.globals.has_info_table )
-        context.register_scene_component( new Global_Info_Table( context, control_box.parentElement.insertCell() ) );
->>>>>>> c79d4b3f
-        
+      
       webgl_manager.globals.graphics_state.    camera_transform = Mat4.translation([ 0,0,-50 ]);
       webgl_manager.globals.graphics_state.projection_transform = Mat4.perspective( Math.PI/4, webgl_manager.width/webgl_manager.height, 1, 500 );
       
@@ -191,24 +162,14 @@
     }
 }
 
-<<<<<<< HEAD
-window.Collision_Demo = window.classes.Collision_Demo =
-class Collision_Demo extends Simulation    // Demonstration: Detect when some flying objects collide with one another, coloring them red.
-{ constructor(  webgl_manager )
+
+export class Collision_Demo extends Simulation    // Demonstration: Detect when some flying objects
+{ constructor(  webgl_manager )                   // collide with one another, coloring them red.
     { super(    webgl_manager );
       if( !webgl_manager.globals.has_controls   )
         this.children.push( new Movement_Controls( webgl_manager ) );
       if( !webgl_manager.globals.has_info_table )
-        this.children.push( new Global_Info_Table( webgl_manager ) );
-=======
-export class Collision_Demo extends Simulation    // Demonstration: Detect when some flying objects 
-{ constructor(  context, control_box )            // collide with one another, coloring them red.
-    { super(    context, control_box );
-      if( !context.globals.has_controls   )
-        context.register_scene_component( new Movement_Controls( context, control_box.parentElement.insertCell() ) );
-      if( !context.globals.has_info_table )
-        context.register_scene_component( new Global_Info_Table( context, control_box.parentElement.insertCell() ) );
->>>>>>> c79d4b3f
+        this.children.push( new Global_Info_Table( webgl_manager ) );       
 
       webgl_manager.globals.graphics_state.    camera_transform = Mat4.translation([ 0,0,-50 ]);
       webgl_manager.globals.graphics_state.projection_transform = Mat4.perspective( Math.PI/4, webgl_manager.width/webgl_manager.height, 1, 500 );
