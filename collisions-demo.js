import * as classes from './common.js';
Object.assign( window, classes );                                // Store these classes in global scope so we can use them anywhere.
window.classes = Object.assign( {}, window.classes, classes );   // Also copy them to window.classes so we can list them all out anytime.

export class Body          // Store and update the properties of a 3D body that incrementally moves from its previous place due to velocities.
{ constructor(               shape, material, size )
    { Object.assign( this, { shape, material, size } ) }
  emplace( location_matrix, linear_velocity, angular_velocity, spin_axis = Vec.of(0,0,0).randomized(1).normalized() )
    { this.center   = location_matrix.times( Vec.of( 0,0,0,1 ) ).to3();
      this.rotation = Mat4.translation( this.center.times( -1 ) ).times( location_matrix );
      this.previous = { center: this.center.copy(), rotation: this.rotation.copy() };
      this.drawn_location = location_matrix;                                      // This gets replaced with an interpolated quantity.
      return Object.assign( this, { linear_velocity, angular_velocity, spin_axis } )
    }
  advance( time_amount )   // Perform the forward Euler method to advance the linear and angular velocities one time-step.
    { this.previous = { center: this.center.copy(), rotation: this.rotation.copy() };
                                                              // Apply the velocities scaled proportionally to real time (time_amount).
      this.center = this.center.plus( this.linear_velocity.times( time_amount ) );                        // Apply linear velocity.
      this.rotation.pre_multiply( Mat4.rotation( time_amount * this.angular_velocity, this.spin_axis ) ); // Apply angular velocity.
    }
  blend_rotation( alpha )         // We're naively just doing a linear blend of the rotations.  This looks
    {                             // ok sometimes but otherwise produces shear matrices, a wrong result.

                                  // TODO:  Replace this function with proper quaternion blending, and perhaps 
                                  // store this.rotation in quaternion form instead for compactness.
       return this.rotation.map( (x,i) => Vec.from( this.previous.rotation[i] ).mix( x, alpha ) );
    }
  blend_state( alpha )            // Compute the final matrix we'll draw using the previous two physical locations
                                  // the object occupied.  We'll interpolate between these two states as described
                                  // at the end of the "Fix Your Timestep!" article by Glenn Fiedler.
    { this.drawn_location = Mat4.translation( this.previous.center.mix( this.center, alpha ) )
                                      .times( this.blend_rotation( alpha ) )
                                      .times( Mat4.scale( this.size ) );
    }
  check_if_colliding( b, a_inv, shape )   // Collision detection function.
                                          // DISCLAIMER:  The collision method shown below is not used by anyone; it's just very quick 
                                          // to code.  Making every collision body an ellipsoid is kind of a hack, and looping 
                                          // through a list of discrete sphere points to see if the ellipsoids intersect is *really* a 
                                          // hack (there are perfectly good analytic expressions that can test if two ellipsoids 
                                          // intersect without discretizing them into points).
    { if ( this == b ) return false;      // Nothing collides with itself.
      var T = a_inv.times( b.drawn_location );                      // Convert sphere b to the frame where a is a unit sphere.
      for( let p of shape.arrays.position )                         // For each vertex in that b,
        { var Tp = T.times( p.to4(1) ).to3();                       // Shift to the coordinate frame of a_inv*b
          if( Tp.dot( Tp ) < 1.1 )                                  // Check if in that coordinate frame it penetrates the unit sphere
            return true;                                            // at the origin.  Leave .1 of leeway.     
        }
      return false;
    }
}


export class Simulation extends Scene_Component         // Simulation manages the stepping of simulation time.  Subclass it when making
{ constructor( webgl_manager )                          // a Scene that is a physics demo.  This technique is careful to totally
    { super(   webgl_manager );                         // decouple the simulation from the frame rate.
      Object.assign( this, { time_accumulator: 0, time_scale: 1, t: 0, dt: 1/20, bodies: [], steps_taken: 0 } );            
    }
  simulate( frame_time )                              // Carefully advance time according to Glenn Fiedler's "Fix Your Timestep" blog post.
    { frame_time = this.time_scale * frame_time;                   // This line lets us create the illusion to the simulator that 
                                                                   // the display framerate is running fast or slow.
                                                                   // Avoid the spiral of death; limit the amount of time we will spend 
      this.time_accumulator += Math.min( frame_time, 0.1 );	       // computing during this timestep if display lags.
      while ( Math.abs( this.time_accumulator ) >= this.dt )       // Repeatedly step the simulation until we're caught up with this frame.
      { this.update_state( this.dt );                              // Single step of the simulation for all bodies.
        for( let b of this.bodies ) b.advance( this.dt );
          
        this.t                += Math.sign( frame_time ) * this.dt;   // Following the advice of the article, de-couple
        this.time_accumulator -= Math.sign( frame_time ) * this.dt;   // our simulation time from our frame rate.
        this.steps_taken++;
      }
      let alpha = this.time_accumulator / this.dt;                 // Store an interpolation factor for how close our frame fell in between
      for( let b of this.bodies ) b.blend_state( alpha );          // the two latest simulation time steps, so we can correctly blend the
    }                                                              // two latest states and display the result.
  make_control_panel()
    { this.key_triggered_button( "Speed up time", [ "Shift","T" ], function() { this.time_scale *= 5 } );
      this.key_triggered_button( "Slow down time",        [ "t" ], function() { this.time_scale /= 5 } );        this.new_line();
      this.live_string( box => { box.textContent = "Time scale: "  + this.time_scale                              } ); this.new_line();
      this.live_string( box => { box.textContent = "Fixed simulation time step size: "  + this.dt                 } ); this.new_line();
      this.live_string( box => { box.textContent = this.steps_taken + " timesteps were taken so far."             } );
    }
  display( context, graphics_state )
    { if( this.globals.animate ) 
        this.simulate( graphics_state.animation_delta_time );                 // Advance the time and state of our whole simulation.
      for( let b of this.bodies ) 
        b.shape.draw( context, graphics_state, b.drawn_location, b.material );   // Draw each shape at its current location.
    }
  update_state( dt ) { throw "Override this" }          // Your subclass of Simulation has to override this abstract function.
}


export class Test_Data
{ constructor( webgl_manager )
    { this.textures = { rgb   : new Texture( "assets/rgb.jpg"   ),
                        earth : new Texture( "assets/earth.gif" ),
                        grid  : new Texture( "assets/grid.png"  ),
                        stars : new Texture( "assets/stars.png" ),
                        text  : new Texture( "assets/text.png"  )
                      }
      this.shapes = { donut  : new Torus          ( 15, 15 ),
                       cone   : new Closed_Cone    ( 4, 10 ),
                       capped : new Capped_Cylinder( 4, 12 ),
                       ball   : new Subdivision_Sphere( 3 ),
                       cube   : new Cube(),
                       axis   : new Axis_Arrows(),
                       prism  : new ( Capped_Cylinder   .prototype.make_flat_shaded_version() )( 10, 10 ),
                       gem    : new ( Subdivision_Sphere.prototype.make_flat_shaded_version() )( 2 ),
                       donut  : new ( Torus             .prototype.make_flat_shaded_version() )( 20, 20 ) 
                    };
      const lights = webgl_manager.globals.graphics_state.lights;
      if( !lights || !lights.length ) webgl_manager.globals.graphics_state.lights = [ new Light( Vec.of( 7,15,20,0 ), Color.of( 1,1,1,1 ), 100000 ) ];
 
    }
  random_shape( shape_list = this.shapes )
    { const shape_names = Object.keys( shape_list );
      return shape_list[ shape_names[ ~~( shape_names.length * Math.random() ) ] ]
    }
}


<<<<<<< HEAD
export class Inertia_Demo extends Simulation    // Demonstration: Let random initial momentums carry bodies until they fall and bounce.
{ constructor(  webgl_manager )
    { super(    webgl_manager );
      if( !webgl_manager.globals.has_controls   )
        this.children.push( new Movement_Controls( webgl_manager ) );
      if( !webgl_manager.globals.has_info_table )
        this.children.push( new Global_Info_Table( webgl_manager ) );
=======
window.Inertia_Demo = window.classes.Inertia_Demo =
class Inertia_Demo extends Simulation    // Demonstration: Let random initial momentums carry bodies until they fall and bounce.
{ constructor(  context, control_box )
    { super(    context, control_box );
      if( !context.globals.has_controls   )
        context.register_scene_component( new Movement_Controls( context, control_box.parentElement.insertCell() ) );
      if( !context.globals.has_info_table )
        context.register_scene_component( new Global_Info_Table( context, control_box.parentElement.insertCell() ) );
        
      context.globals.graphics_state.camera_inverse = Mat4.translation([ 0,0,-50 ]);
      context.globals.graphics_state.projection_transform = Mat4.perspective( Math.PI/4, context.width/context.height, 1, 500 );
>>>>>>> 201fe1ff
      
      webgl_manager.globals.graphics_state.    camera_transform = Mat4.translation([ 0,0,-50 ]);
      webgl_manager.globals.graphics_state.projection_transform = Mat4.perspective( Math.PI/4, webgl_manager.width/webgl_manager.height, 1, 500 );
      
      this.data = new Test_Data( webgl_manager );
      this.shapes = Object.assign( {}, this.data.shapes );
      this.shapes.square = new Square();
      this.material = new Phong_Shader( webgl_manager ).material({ ambient:.4, texture: this.data.textures.stars })
                                                       .override( Color.of( .4,.8,.4,1 ) );
    }
  random_color() { return this.material.override( Color.of( .6,.6*Math.random(),.6*Math.random(),1 ) ); }
  update_state( dt )
    { while( this.bodies.length < 150 )         // Generate moving bodies:
        this.bodies.push( new Body( this.data.random_shape(), this.random_color(), Vec.of( 1,1+Math.random(),1 ) )
              .emplace( Mat4.translation( Vec.of(0,15,0).randomized(10) ),
                        Vec.of(0,-1,0).randomized(2).normalized().times(3), Math.random() ) );
      
      for( let b of this.bodies )
      { b.linear_velocity[1] += dt * -9.8;                      // Gravity on Earth, where 1 unit in world space = 1 meter.
        if( b.center[1] < -8 && b.linear_velocity[1] < 0 )
          b.linear_velocity[1] *= -.8;                          // If about to fall through floor, reverse y velocity.
      }                                          // Delete bodies that stop or stray too far away.
      this.bodies = this.bodies.filter( b => b.center.norm() < 50 && b.linear_velocity.norm() > 2 );
    }
  display( context, graphics_state )                   // Just draw the ground.
    { super.display( context, graphics_state );
      this.shapes.square.draw( context, graphics_state, Mat4.translation([ 0,-10,0 ])
                                       .times( Mat4.rotation( Math.PI/2, Vec.of( 1,0,0 ) ) ).times( Mat4.scale([ 50,50,1 ]) ),
                               this.material.override( this.data.textures.earth ) );
    }
  show_explanation( document_element )
    { document_element.innerHTML += `<p>This demo lets random initial momentums carry bodies until they fall and bounce.  It shows a good way to do incremental movements, which are crucial for making objects look like they're moving on their own instead of following a pre-determined path.  Animated objects look more real when they have inertia and obey physical laws, instead of being driven by simple sinusoids or periodic functions.
                                     </p><p>For each moving object, we need to store a model matrix somewhere that is permanent (such as inside of our class) so we can keep consulting it every frame.  As an example, for a bowling simulation, the ball and each pin would go into an array (including 11 total matrices).  We give the model transform matrix a \"velocity\" and track it over time, which is split up into linear and angular components.  Here the angular velocity is expressed as an Euler angle-axis pair so that we can scale the angular speed how we want it.
                                     </p><p>The forward Euler method is used to advance the linear and angular velocities of each shape one time-step.  The velocities are not subject to any forces here, but just a downward acceleration.  Velocities are also constrained to not take any objects under the ground plane.
                                     </p><p>This scene extends class Simulation, which carefully manages stepping simulation time for any scenes that subclass it.  It totally decouples the whole simulation from the frame rate, following the suggestions in the blog post <a href=\"https://gafferongames.com/post/fix_your_timestep/\" target=\"blank\">\"Fix Your Timestep\"</a> by Glenn Fielder.  Buttons allow you to speed up and slow down time to show that the simulation's answers do not change.</p>`;
    }
}


<<<<<<< HEAD
export class Collision_Demo extends Simulation    // Demonstration: Detect when some flying objects
{ constructor(  webgl_manager )                   // collide with one another, coloring them red.
    { super(    webgl_manager );
      if( !webgl_manager.globals.has_controls   )
        this.children.push( new Movement_Controls( webgl_manager ) );
      if( !webgl_manager.globals.has_info_table )
        this.children.push( new Global_Info_Table( webgl_manager ) );       

      webgl_manager.globals.graphics_state.    camera_transform = Mat4.translation([ 0,0,-50 ]);
      webgl_manager.globals.graphics_state.projection_transform = Mat4.perspective( Math.PI/4, webgl_manager.width/webgl_manager.height, 1, 500 );
=======
      context.globals.graphics_state.camera_inverse = Mat4.translation([ 0,0,-50 ]);
      context.globals.graphics_state.projection_transform = Mat4.perspective( Math.PI/4, context.width/context.height, 1, 500 );
>>>>>>> 201fe1ff

      this.data = new Test_Data( webgl_manager );
      this.shapes = Object.assign( {}, this.data.shapes );
      this.collider = new Subdivision_Sphere(1);        // Make a simpler dummy shape for representing all other shapes during collisions.

      this.shader = new Phong_Shader();
      this.inactive_color = this.shader.material({ ambient: .2, texture: this.data.textures.rgb })
                                              .override( Color.of( .5,.5,.5,1 ) );
      this.active_color = this.inactive_color.override( { color: Color.of( .5,0,0,1 ), ambient: .5 } );
      this.transparent = this.shader.material({ ambient: .4 }).override( Color.of( 1,0,1,.1 ) );
    }
  update_state( dt, num_bodies = 40 )                                                            
    { if   ( this.bodies.length > num_bodies )  this.bodies = this.bodies.splice( 0, num_bodies );                // Max of 20 bodies
      while( this.bodies.length < num_bodies )                                        // Generate moving bodies:
        this.bodies.push( new Body( this.data.random_shape(), undefined, Vec.of( 1,5,1 ) )
              .emplace(         Mat4.translation( Vec.of( 0,0,0 ).randomized(30) )
                        .times( Mat4.rotation( Math.PI, Vec.of( 0,0,0 ).randomized(1).normalized() ) ),
                        Vec.of( 0,0,0 ).randomized(20), Math.random() ) );

                                      // Sometimes we delete some so they can re-generate as new ones:                            
      this.bodies = this.bodies.filter( b => ( Math.random() > .01 ) || b.linear_velocity.norm() > 1 );  
      
      for( let b of this.bodies )
        { var b_inv = Mat4.inverse( b.drawn_location );           // Cache this quantity to save time.

          b.linear_velocity = b.linear_velocity.minus( b.center.times( dt ) );            // Apply a small centripetal force to everything.
          b.material = this.inactive_color;       // Default color: white

          for( let c of this.bodies )                                      // *** Collision process starts here ***
                                              // Pass the two bodies and the collision shape to check_if_colliding():
            if( b.linear_velocity.norm() > 0 && b.check_if_colliding( c, b_inv, this.collider ) )
            { b.material = this.active_color;                          // If we get here, we collided, so turn red.
              b.linear_velocity  = Vec.of( 0,0,0 );                    // Zero out the velocity so they don't inter-penetrate any further.
              b.angular_velocity = 0;
            }
        }
    }
  display( context, graphics_state )           
    { super.display( context, graphics_state );                   // Draw an extra bounding sphere around each drawn shape to
      for( let b of this.bodies )                                 // show the physical shape that is really being collided with:
        this.data.shapes.ball.draw( context, graphics_state, b.drawn_location.times( Mat4.scale([ 1.1,1.1,1.1 ]) ), this.transparent );
    }
  show_explanation( document_element )
    { document_element.innerHTML += `<p>This demo detects when some flying objects collide with one another, coloring them red when they do.  For a simpler demo that shows physics-based movement without objects that hit one another, see the demo called <a href=\"https://174a.glitch.me/Inertia_Demo\" target=\"blank\">Inertia_Demo</a>.
                                     </p><p>Detecting intersections between pairs of stretched out, rotated volumes can be difficult, but is made easier by being in the right coordinate space.  See <a href=\"https://piazza.com/class_profile/get_resource/j855t03rsfv1cn/jabhqq9h76f7hx\" target=\"blank\">this .pdf document</a> for an explanation of how it works in this demo.  The collision algorithm treats every shape like an ellipsoid roughly conforming to the drawn shape, and with the same transformation matrix applied.  Here these collision volumes are drawn in translucent purple alongside the real shape so that you can see them.
                                     </p><p>This particular collision method is extremely short to code, as you can observe in the method \"check_if_colliding\" in the class called Body below.  It has problems, though.  Making every collision body a stretched sphere is a hack and doesn't handle the nuances of the actual shape being drawn, such as a cube's corners that stick out.  Looping through a list of discrete sphere points to see if the volumes intersect is *really* a hack (there are perfectly good analytic expressions that can test if two ellipsoids intersect without discretizing them into points, although they involve solving a high order polynomial).   On the other hand, for non-convex shapes a real collision method cannot be exact either, and is usually going to have to loop through a list of discrete tetrahedrons defining the shape anyway.
                                     </p><p>This scene extends class Simulation, which carefully manages stepping simulation time for any scenes that subclass it.  It totally decouples the whole simulation from the frame rate, following the suggestions in the blog post <a href=\"https://gafferongames.com/post/fix_your_timestep/\" target=\"blank\">\"Fix Your Timestep\"</a> by Glenn Fielder.  Buttons allow you to speed up and slow down time to show that the simulation's answers do not change.</p>`;
    }
}<|MERGE_RESOLUTION|>--- conflicted
+++ resolved
@@ -117,7 +117,6 @@
 }
 
 
-<<<<<<< HEAD
 export class Inertia_Demo extends Simulation    // Demonstration: Let random initial momentums carry bodies until they fall and bounce.
 { constructor(  webgl_manager )
     { super(    webgl_manager );
@@ -125,21 +124,8 @@
         this.children.push( new Movement_Controls( webgl_manager ) );
       if( !webgl_manager.globals.has_info_table )
         this.children.push( new Global_Info_Table( webgl_manager ) );
-=======
-window.Inertia_Demo = window.classes.Inertia_Demo =
-class Inertia_Demo extends Simulation    // Demonstration: Let random initial momentums carry bodies until they fall and bounce.
-{ constructor(  context, control_box )
-    { super(    context, control_box );
-      if( !context.globals.has_controls   )
-        context.register_scene_component( new Movement_Controls( context, control_box.parentElement.insertCell() ) );
-      if( !context.globals.has_info_table )
-        context.register_scene_component( new Global_Info_Table( context, control_box.parentElement.insertCell() ) );
-        
-      context.globals.graphics_state.camera_inverse = Mat4.translation([ 0,0,-50 ]);
-      context.globals.graphics_state.projection_transform = Mat4.perspective( Math.PI/4, context.width/context.height, 1, 500 );
->>>>>>> 201fe1ff
-      
-      webgl_manager.globals.graphics_state.    camera_transform = Mat4.translation([ 0,0,-50 ]);
+      
+      webgl_manager.globals.graphics_state.      camera_inverse = Mat4.translation([ 0,0,-50 ]);
       webgl_manager.globals.graphics_state.projection_transform = Mat4.perspective( Math.PI/4, webgl_manager.width/webgl_manager.height, 1, 500 );
       
       this.data = new Test_Data( webgl_manager );
@@ -177,7 +163,6 @@
 }
 
 
-<<<<<<< HEAD
 export class Collision_Demo extends Simulation    // Demonstration: Detect when some flying objects
 { constructor(  webgl_manager )                   // collide with one another, coloring them red.
     { super(    webgl_manager );
@@ -186,12 +171,8 @@
       if( !webgl_manager.globals.has_info_table )
         this.children.push( new Global_Info_Table( webgl_manager ) );       
 
-      webgl_manager.globals.graphics_state.    camera_transform = Mat4.translation([ 0,0,-50 ]);
+      webgl_manager.globals.graphics_state.      camera_inverse = Mat4.translation([ 0,0,-50 ]);
       webgl_manager.globals.graphics_state.projection_transform = Mat4.perspective( Math.PI/4, webgl_manager.width/webgl_manager.height, 1, 500 );
-=======
-      context.globals.graphics_state.camera_inverse = Mat4.translation([ 0,0,-50 ]);
-      context.globals.graphics_state.projection_transform = Mat4.perspective( Math.PI/4, context.width/context.height, 1, 500 );
->>>>>>> 201fe1ff
 
       this.data = new Test_Data( webgl_manager );
       this.shapes = Object.assign( {}, this.data.shapes );
