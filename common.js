<<<<<<< HEAD
import * as tiny_graphics from './tiny-graphics.js';
Object.assign( window, tiny_graphics );                                            // Store these classes in global scope so we can use them anywhere.
window.tiny_graphics = Object.assign( {}, window.tiny_graphics, tiny_graphics );   // Also copy them to window.classes so we can list them all out anytime.

export class Triangle extends Shape    // The simplest possible Shape – one triangle.  It has 3 vertices, each
{ constructor()                        // having their own 3D position, normal vector, and texture-space coordinate.
    { super( "position", "normal", "texture_coord" );                              // Name the values we'll define per each vertex.
=======
window.Triangle = window.classes.Triangle =
class Triangle extends Shape    // The simplest possible Shape – one triangle.  It has 3 vertices, each
{ constructor()                 // having their own 3D position, normal vector, and texture-space coordinate.
    { super( "position", "normal", "texture_coord" );
>>>>>>> 201fe1ff
                                  // First, specify the vertex positions -- the three point locations of an imaginary triangle.
                                  // Next, supply vectors that point away from the triangle face.  They should match up with the points in 
                                  // the above list.  Normal vectors are needed so the graphics engine can know if the shape is pointed at 
                                  // light or not, and color it accordingly.  lastly, put each point somewhere in texture space too.
      this.arrays.position      = [ Vec.of(0,0,0), Vec.of(1,0,0), Vec.of(0,1,0) ];
      this.arrays.normal        = [ Vec.of(0,0,1), Vec.of(0,0,1), Vec.of(0,0,1) ];
      this.arrays.texture_coord = [ Vec.of(0,0),   Vec.of(1,0),   Vec.of(0,1)   ]; 
      this.indices        = [ 0, 1, 2 ];                         // Index into our vertices to connect them into a whole triangle.
                 // A position, normal, and texture coord fully describes one "vertex".  What's the "i"th vertex?  Simply the combined data 
                 // you get if you look up index "i" of those lists above -- a position, normal vector, and tex coord together.  Lastly we
                 // told it how to connect vertex entries into triangles.  Every three indices in "this.indices" traces out one triangle.
    }
}


export class Square extends Shape       // A square, demonstrating two triangles that share vertices.  On any planar surface, the interior 
                                        // edges don't make any important seams.  In these cases there's no reason not to re-use data of
{                                       // the common vertices between triangles.  This makes all the vertex arrays (position, normals, 
  constructor()                         // etc) smaller and more cache friendly.
    { super( "position", "normal", "texture_coord" );
      this.arrays.position      = Vec.cast( [-1,-1,0], [1,-1,0], [-1,1,0], [1,1,0] );   // Specify the 4 square corner locations.
      this.arrays.normal        = Vec.cast( [0,0,1],   [0,0,1],  [0,0,1],  [0,0,1] );   // Match those up with normal vectors.
      this.arrays.texture_coord = Vec.cast( [0,0],     [1,0],    [0,1],    [1,1]   );   // Draw a square in texture coordinates too.
      this.indices.push( 0, 1, 2,     1, 3, 2 );                   // Two triangles this time, indexing into four distinct vertices.
    }
}


export class Tetrahedron extends Shape                // The Tetrahedron shape demonstrates flat vs smooth shading (a boolean argument 
{ constructor( using_flat_shading )                   // selects which one).  It is also our first 3D, non-planar shape.
    { super( "position", "normal", "texture_coord" );
      var a = 1/Math.sqrt(3);
      if( !using_flat_shading )                                 // Method 1:  A tetrahedron with shared vertices.  Compact, performs better,
      {                                                         // but can't produce flat shading or discontinuous seams in textures.
          this.arrays.position      = Vec.cast( [ 0, 0, 0], [1,0,0], [0,1,0], [0,0,1] );          
          this.arrays.normal        = Vec.cast( [-a,-a,-a], [1,0,0], [0,1,0], [0,0,1] );          
          this.arrays.texture_coord = Vec.cast( [ 0, 0   ], [1,0  ], [0,1, ], [1,1  ] );
          this.indices.push( 0, 1, 2,   0, 1, 3,   0, 2, 3,   1, 2, 3 );  // Vertices are shared multiple times with this method.
      }
      else
      { this.arrays.position = Vec.cast( [0,0,0], [1,0,0], [0,1,0],         // Method 2:  A tetrahedron with 
                                         [0,0,0], [1,0,0], [0,0,1],         // four independent triangles.
                                         [0,0,0], [0,1,0], [0,0,1],
                                         [0,0,1], [1,0,0], [0,1,0] );

        this.arrays.normal   = Vec.cast( [0,0,-1], [0,0,-1], [0,0,-1],        // This here makes Method 2 flat shaded, since values
                                         [0,-1,0], [0,-1,0], [0,-1,0],        // of normal vectors can be constant per whole
                                         [-1,0,0], [-1,0,0], [-1,0,0],        // triangle.  Repeat them for all three vertices.
                                         [ a,a,a], [ a,a,a], [ a,a,a] );

        this.arrays.texture_coord = Vec.cast( [0,0], [1,0], [1,1],    // Each face in Method 2 also gets its own set of texture coords
                                              [0,0], [1,0], [1,1],    //(half the image is mapped onto each face).  We couldn't do this
                                              [0,0], [1,0], [1,1],    // with shared vertices since this features abrupt transitions
                                              [0,0], [1,0], [1,1] );  // when approaching the same point from different directions.

        this.indices.push( 0, 1, 2,    3, 4, 5,    6, 7, 8,    9, 10, 11 );      // Notice all vertices are unique this time.
      }
    }
}


export class Windmill extends Shape              // Windmill Shape.  As our shapes get more complicated, we begin using matrices and flow
{ constructor( num_blades )                      // control (including loops) to generate non-trivial point clouds and connect them.
    { super( "position", "normal", "texture_coord" );
      for( var i = 0; i < num_blades; i++ )     // A loop to automatically generate the triangles.
        {                                                                                   // Rotate around a few degrees in the
          var spin = Mat4.rotation( i * 2*Math.PI/num_blades, Vec.of( 0,1,0 ) );            // XZ plane to place each new point.
          var newPoint  = spin.times( Vec.of( 1,0,0,1 ) ).to3();   // Apply that XZ rotation matrix to point (1,0,0) of the base triangle.
          this.arrays.position.push( newPoint,                           // Store this XZ position.                  This is point 1.
                                     newPoint.plus( [ 0,1,0 ] ),         // Store it again but with higher y coord:  This is point 2.
                                              Vec.of( 0,0,0 )    );      // All triangles touch this location.       This is point 3.

                        // Rotate our base triangle's normal (0,0,1) to get the new one.  Careful!  Normal vectors are not points; 
                        // their perpendicularity constraint gives them a mathematical quirk that when applying matrices you have
                        // to apply the transposed inverse of that matrix instead.  But right now we've got a pure rotation matrix, 
                        // where the inverse and transpose operations cancel out.
          var newNormal = spin.times( Vec.of( 0,0,1 ).to4(0) ).to3();  
          this.arrays.normal.push( newNormal, newNormal, newNormal );           // Propagate the same normal to all three vertices.
          this.arrays.texture_coord.push( ...Vec.cast( [ 0,0 ], [ 0,1 ], [ 1,0 ] ) );
          this.indices.push( 3*i, 3*i + 1, 3*i + 2 );                    // Procedurally connect the 3 new vertices into triangles.
        }
    }
}

export class Cube extends Shape    // A cube inserts six square strips into its arrays.
{ constructor()  
    { super( "position", "normal", "texture_coord" );
      for( var i = 0; i < 3; i++ )                    
        for( var j = 0; j < 2; j++ )
        { var square_transform = Mat4.rotation( i == 0 ? Math.PI/2 : 0, Vec.of(1, 0, 0) )
                         .times( Mat4.rotation( Math.PI * j - ( i == 1 ? Math.PI/2 : 0 ), Vec.of( 0, 1, 0 ) ) )
                         .times( Mat4.translation([ 0, 0, 1 ]) );
          Square.insert_transformed_copy_into( this, [], square_transform );
        }
    }
}

export class Line_Segment_Array extends Shape    // Plot 2D points.
{ constructor()
  { super( "position", "color" );
<<<<<<< HEAD
=======
    this.indexed = false;
>>>>>>> 201fe1ff
  }
  set_data( origins, destinations, colors, gl = this.gl )      // Provide two lists of points (each pair will be connected into a segment),
    { this.arrays.position = [];                               // plus a list of enough colors for each of those two points per segment.
      for( let [i] of origins.entries() )
      { this.arrays.position[ 2*i     ] = origins[i];  
        this.arrays.position[ 2*i + 1 ] = destinations[i];
      }
      this.arrays.color = colors;
      this.copy_onto_graphics_card( gl );
    }
}


export class Subdivision_Sphere extends Shape   // This Shape defines a Sphere surface, with nice uniform triangles.  A subdivision surface
{                                       // (see Wikipedia article on those) is initially simple, then builds itself into a more and more 
                                        // detailed shape of the same layout.  Each act of subdivision makes it a better approximation of 
                                        // some desired mathematical surface by projecting each new point onto that surface's known 
                                        // implicit equation.  For a sphere, we begin with a closed 3-simplex (a tetrahedron).  For each
                                        // face, connect the midpoints of each edge together to make more faces.  Repeat recursively until 
                                        // the desired level of detail is obtained.  Project all new vertices to unit vectors (onto the                                         
  constructor( max_subdivisions )       // unit sphere) and group them into triangles by following the predictable pattern of the recursion.
    { super( "position", "normal", "texture_coord" );                          // Start from the following equilateral tetrahedron:
      this.arrays.position = Vec.cast( [ 0, 0, -1 ], [ 0, .9428, .3333 ], [ -.8165, -.4714, .3333 ], [ .8165, -.4714, .3333 ] );
      
      this.subdivideTriangle( 0, 1, 2, max_subdivisions);  // Begin recursion.
      this.subdivideTriangle( 3, 2, 1, max_subdivisions);
      this.subdivideTriangle( 1, 0, 3, max_subdivisions);
      this.subdivideTriangle( 0, 2, 3, max_subdivisions);
      
      for( let p of this.arrays.position )
        { this.arrays.normal.push( p.copy() );           // Each point has a normal vector that simply goes to the point from the origin.

                                                         // Textures are tricky.  A Subdivision sphere has no straight seams to which image 
                                                         // edges in UV space can be mapped.  The only way to avoid artifacts is to smoothly                                                          
          this.arrays.texture_coord.push(                // wrap & unwrap the image in reverse - displaying the texture twice on the sphere.
                                 Vec.of( Math.asin( p[0]/Math.PI ) + .5, Math.asin( p[1]/Math.PI ) + .5 ) ) }
    }
  subdivideTriangle( a, b, c, count )   // Recurse through each level of detail by splitting triangle (a,b,c) into four smaller ones.
    { 
      if( count <= 0) { this.indices.push( a,b,c ); return; }  // Base case of recursion - we've hit the finest level of detail we want.
                  
      var ab_vert = this.arrays.position[a].mix( this.arrays.position[b], 0.5).normalized(),     // We're not at the base case.  So, build 3 new
          ac_vert = this.arrays.position[a].mix( this.arrays.position[c], 0.5).normalized(),     // vertices at midpoints, and extrude them out to
          bc_vert = this.arrays.position[b].mix( this.arrays.position[c], 0.5).normalized();     // touch the unit sphere (length 1).
            
      var ab = this.arrays.position.push( ab_vert ) - 1,      // Here, push() returns the indices of the three new vertices (plus one).
          ac = this.arrays.position.push( ac_vert ) - 1,  
          bc = this.arrays.position.push( bc_vert ) - 1;  
      
      this.subdivideTriangle( a, ab, ac,  count - 1 );          // Recurse on four smaller triangles, and we're done.  Skipping every
      this.subdivideTriangle( ab, b, bc,  count - 1 );          // fourth vertex index in our list takes you down one level of detail,
      this.subdivideTriangle( ac, bc, c,  count - 1 );          // and so on, due to the way we're building it.
      this.subdivideTriangle( ab, bc, ac, count - 1 );
    }
}


export class Grid_Patch extends Shape       // A grid of rows and columns you can distort. A tesselation of triangles connects the
{                                           // points, generated with a certain predictable pattern of indices.  Two callbacks
                                            // allow you to dynamically define how to reach the next row or column.
  constructor( rows, columns, next_row_function, next_column_function, texture_coord_range = [ [ 0, rows ], [ 0, columns ] ]  )
    { super( "position", "normal", "texture_coord" );
      let points = [];
      for( let r = 0; r <= rows; r++ ) 
      { points.push( new Array( columns+1 ) );                                                    // Allocate a 2D array.
                                             // Use next_row_function to generate the start point of each row. Pass in the progress ratio,
        points[ r ][ 0 ] = next_row_function( r/rows, points[ r-1 ] && points[ r-1 ][ 0 ] );      // and the previous point if it existed.                                                                                                  
      }
      for(   let r = 0; r <= rows;    r++ )               // From those, use next_column function to generate the remaining points:
        for( let c = 0; c <= columns; c++ )
        { if( c > 0 ) points[r][ c ] = next_column_function( c/columns, points[r][ c-1 ], r/rows );
      
          this.arrays.position.push( points[r][ c ] );        
                                                                                      // Interpolate texture coords from a provided range.
          const a1 = c/columns, a2 = r/rows, x_range = texture_coord_range[0], y_range = texture_coord_range[1];
          this.arrays.texture_coord.push( Vec.of( ( a1 )*x_range[1] + ( 1-a1 )*x_range[0], ( a2 )*y_range[1] + ( 1-a2 )*y_range[0] ) );
        }
      for(   let r = 0; r <= rows;    r++ )            // Generate normals by averaging the cross products of all defined neighbor pairs.
        for( let c = 0; c <= columns; c++ )
        { let curr = points[r][c], neighbors = new Array(4), normal = Vec.of( 0,0,0 );          
          for( let [ i, dir ] of [ [ -1,0 ], [ 0,1 ], [ 1,0 ], [ 0,-1 ] ].entries() )         // Store each neighbor by rotational order.
            neighbors[i] = points[ r + dir[1] ] && points[ r + dir[1] ][ c + dir[0] ];        // Leave "undefined" in the array wherever
                                                                                              // we hit a boundary.
          for( let i = 0; i < 4; i++ )                                          // Take cross-products of pairs of neighbors, proceeding
            if( neighbors[i] && neighbors[ (i+1)%4 ] )                          // a consistent rotational direction through the pairs:
              normal = normal.plus( neighbors[i].minus( curr ).cross( neighbors[ (i+1)%4 ].minus( curr ) ) );          
          normal.normalize();                                                              // Normalize the sum to get the average vector.
                                                     // Store the normal if it's valid (not NaN or zero length), otherwise use a default:
          if( normal.every( x => x == x ) && normal.norm() > .01 )  this.arrays.normal.push( Vec.from( normal ) );    
          else                                                      this.arrays.normal.push( Vec.of( 0,0,1 )    );
        }   
        
      for( var h = 0; h < rows; h++ )             // Generate a sequence like this (if #columns is 10):  
        for( var i = 0; i < 2 * columns; i++ )    // "1 11 0  11 1 12  2 12 1  12 2 13  3 13 2  13 3 14  4 14 3..." 
          for( var j = 0; j < 3; j++ )
            this.indices.push( h * ( columns + 1 ) + columns * ( ( i + ( j % 2 ) ) % 2 ) + ( ~~( ( j % 3 ) / 2 ) ? 
                                   ( ~~( i / 2 ) + 2 * ( i % 2 ) )  :  ( ~~( i / 2 ) + 1 ) ) );
    }
  static sample_array( array, ratio )                 // Optional but sometimes useful as a next row or column operation. In a given array
    {                                                 // of points, intepolate the pair of points that our progress ratio falls between.  
      const frac = ratio * ( array.length - 1 ), alpha = frac - Math.floor( frac );
      return array[ Math.floor( frac ) ].mix( array[ Math.ceil( frac ) ], alpha );
    }
}

export class Surface_Of_Revolution extends Grid_Patch      
{                                                   // SURFACE OF REVOLUTION: Produce a curved "sheet" of triangles with rows and columns.
                                                    // Begin with an input array of points, defining a 1D path curving through 3D space -- 
                                                    // now let each such point be a row.  Sweep that whole curve around the Z axis in equal 
                                                    // steps, stopping and storing new points along the way; let each step be a column. Now
                                                    // we have a flexible "generalized cylinder" spanning an area until total_curvature_angle.
  constructor( rows, columns, points, texture_coord_range, total_curvature_angle = 2*Math.PI )
    { const row_operation =     i => Grid_Patch.sample_array( points, i ),
         column_operation = (j,p) => Mat4.rotation( total_curvature_angle/columns, Vec.of( 0,0,1 ) ).times(p.to4(1)).to3();
         
       super( rows, columns, row_operation, column_operation, texture_coord_range );
    }
}

<<<<<<< HEAD
export class Regular_2D_Polygon extends Surface_Of_Revolution     // Approximates a flat disk / circle
=======
window.Regular_2D_Polygon = window.classes.Regular_2D_Polygon =
class Regular_2D_Polygon extends Surface_Of_Revolution  // Approximates a flat disk / circle
>>>>>>> 201fe1ff
  { constructor( rows, columns )
      { super( rows, columns, Vec.cast( [0, 0, 0], [1, 0, 0] ) ); 
        this.arrays.normal = this.arrays.normal.map( x => Vec.of( 0,0,1 ) );
        this.arrays.texture_coord.forEach( (x, i, a) => a[i] = this.arrays.position[i].map( x => x/2 + .5 ).slice(0,2) ); } }

export class Cylindrical_Tube extends Surface_Of_Revolution    // An open tube shape with equally sized sections, pointing down Z locally.    
  { constructor( rows, columns, texture_range ) { super( rows, columns, Vec.cast( [1, 0, .5], [1, 0, -.5] ), texture_range ); } }

export class Cone_Tip extends Surface_Of_Revolution    // Note:  Touches the Z axis; squares degenerate into triangles as they sweep around.
  { constructor( rows, columns, texture_range ) { super( rows, columns, Vec.cast( [0, 0, 1],  [1, 0, -1]  ), texture_range ); } }

export class Torus extends Shape                                         // Build a donut shape.  An example of a surface of revolution.
  { constructor( rows, columns )  
      { super( "position", "normal", "texture_coord" );
        const circle_points = Array( rows ).fill( Vec.of( 1/3,0,0 ) )
                                           .map( (p,i,a) => Mat4.translation([ -2/3,0,0 ])
                                                    .times( Mat4.rotation( i/(a.length-1) * 2*Math.PI, Vec.of( 0,-1,0 ) ) )
                                                    .times( Mat4.scale([ 1,1,3 ]) )
                                                    .times( p.to4(1) ).to3() );

        Surface_Of_Revolution.insert_transformed_copy_into( this, [ rows, columns, circle_points ] );         
      } }

export class Grid_Sphere extends Shape                  // With lattitude / longitude divisions; this means singularities are at 
  { constructor( rows, columns, texture_range )         // the mesh's top and bottom.  Subdivision_Sphere is a better alternative.
      { super( "position", "normal", "texture_coord" );
        const semi_circle_points = Array( rows ).fill( Vec.of( 0,0,1 ) ).map( (x,i,a) =>
                                     Mat4.rotation( i/(a.length-1) * Math.PI, Vec.of( 0,1,0 ) ).times( x.to4(1) ).to3() );
        
        Surface_Of_Revolution.insert_transformed_copy_into( this, [ rows, columns, semi_circle_points, texture_range ] );
      } }

export class Closed_Cone extends Shape     // Combine a cone tip and a regular polygon to make a closed cone.
  { constructor( rows, columns, texture_range )
      { super( "position", "normal", "texture_coord" );
        Cone_Tip          .insert_transformed_copy_into( this, [ rows, columns, texture_range ]);    
        Regular_2D_Polygon.insert_transformed_copy_into( this, [ 1, columns ], Mat4.rotation( Math.PI, Vec.of(0, 1, 0) )
                                                                       .times( Mat4.translation([ 0, 0, 1 ]) ) ); } }

export class Rounded_Closed_Cone extends Surface_Of_Revolution   // An alternative without two separate sections
  { constructor( rows, columns, texture_range ) { super( rows, columns, Vec.cast( [0, 0, 1], [1, 0, -1], [0, 0, -1] ), texture_range ) ; } }

export class Capped_Cylinder extends Shape                // Combine a tube and two regular polygons to make a closed cylinder.
  { constructor( rows, columns, texture_range )           // Flat shade this to make a prism, where #columns = #sides.
      { super( "position", "normal", "texture_coord" );
        Cylindrical_Tube  .insert_transformed_copy_into( this, [ rows, columns, texture_range ] );
        Regular_2D_Polygon.insert_transformed_copy_into( this, [ 1, columns ],                                                  Mat4.translation([ 0, 0, .5 ]) );
        Regular_2D_Polygon.insert_transformed_copy_into( this, [ 1, columns ], Mat4.rotation( Math.PI, Vec.of(0, 1, 0) ).times( Mat4.translation([ 0, 0, .5 ]) ) ); } }

export class Rounded_Capped_Cylinder extends Surface_Of_Revolution   // An alternative without three separate sections
  { constructor ( rows, columns, texture_range ) { super( rows, columns, Vec.cast( [0, 0, .5], [1, 0, .5], [1, 0, -.5], [0, 0, -.5] ), texture_range ); } }
  
  
export class Axis_Arrows extends Shape                               // An axis set with arrows, made out of a lot of various primitives.
{ constructor()
    { super( "position", "normal", "texture_coord" );
      var stack = [];       
      Subdivision_Sphere.insert_transformed_copy_into( this, [ 3 ], Mat4.rotation( Math.PI/2, Vec.of( 0,1,0 ) ).times( Mat4.scale([ .25, .25, .25 ]) ) );
      this.drawOneAxis( Mat4.identity(),                                                            [[ .67, 1  ], [ 0,1 ]] );
      this.drawOneAxis( Mat4.rotation(-Math.PI/2, Vec.of(1,0,0)).times( Mat4.scale([  1, -1, 1 ])), [[ .34,.66 ], [ 0,1 ]] );
      this.drawOneAxis( Mat4.rotation( Math.PI/2, Vec.of(0,1,0)).times( Mat4.scale([ -1,  1, 1 ])), [[  0 ,.33 ], [ 0,1 ]] ); 
    }
  drawOneAxis( transform, tex )    // Use a different texture coordinate range for each of the three axes, so they show up differently.
    { Closed_Cone     .insert_transformed_copy_into( this, [ 4, 10, tex ], transform.times( Mat4.translation([   0,   0,  2 ]) ).times( Mat4.scale([ .25, .25, .25 ]) ) );
      Cube            .insert_transformed_copy_into( this, [ ],            transform.times( Mat4.translation([ .95, .95, .45]) ).times( Mat4.scale([ .05, .05, .45 ]) ) );
      Cube            .insert_transformed_copy_into( this, [ ],            transform.times( Mat4.translation([ .95,   0, .5 ]) ).times( Mat4.scale([ .05, .05, .4  ]) ) );
      Cube            .insert_transformed_copy_into( this, [ ],            transform.times( Mat4.translation([   0, .95, .5 ]) ).times( Mat4.scale([ .05, .05, .4  ]) ) );
      Cylindrical_Tube.insert_transformed_copy_into( this, [ 7, 7,  tex ], transform.times( Mat4.translation([   0,   0,  1 ]) ).times( Mat4.scale([  .1,  .1,  2  ]) ) );
    }
}


export class Minimal_Shape extends Vertex_Buffer    // The simplest possible Shape – one triangle.  It has 3 vertices, each
{ constructor()                                     // containing two values: a 3D position and a color.
    { super( "position", "color" );
      this.arrays.position = [ Vec.of(0,0,0), Vec.of(1,0,0), Vec.of(0,1,0) ];   // Describe the where the points of a triangle are in space.
      this.arrays.color    = [ Color.of(1,0,0,1), Color.of(0,1,0,1), Color.of(0,0,1,1) ];   // Besides a position, vertices also have a color.      
    }
}


export class Minimal_Webgl_Demo extends Scene_Component
{ constructor( webgl_manager, control_panel )
    { super( webgl_manager, control_panel );
      this.shapes = { triangle : new Minimal_Shape() };         // Send a Triangle's vertices to the GPU's buffers.
      this.shader = new Basic_Shader();
    }
  display( context, graphics_state )                                                      // Do this every frame.
    { this.shapes.triangle.draw( context, graphics_state, Mat4.identity(), this.shader.material() );  // Draw the triangle.
    }
 make_control_panel()                 // Draw buttons, setup their actions and keyboard shortcuts, and monitor live variables.
    { this.control_panel.innerHTML += "(This one has no controls)";
    }
}


export class Basic_Shader extends Shader      // Subclasses of Shader each store and manage a complete GPU program.  This Shader is 
{                                             // the simplest example of one.  It samples pixels from colors that are directly assigned 
<<<<<<< HEAD
                                              // to the vertices.
  material() { return new class Material extends Overridable {}().replace({ shader: this }) }      // Materials here are minimal, without any settings.
  update_GPU( context, gpu_addresses, graphics_state, model_transform, material )    // Define how to synchronize our JavaScript's variables to the GPU's:
      { const [ P, C, M ] = [ graphics_state.projection_transform, graphics_state.camera_transform, model_transform ],
=======
  material() { return { shader: this } }      // to the vertices.  Materials here are minimal, without any settings.
  update_GPU( g_state, model_transform, material, gpu = this.g_addrs, gl = this.gl )    // Define how to synchronize our JavaScript's variables to the GPU's:
      { const [ P, C, M ] = [ g_state.projection_transform, g_state.camera_inverse, model_transform ],
>>>>>>> 201fe1ff
                      PCM = P.times( C ).times( M );
        context.uniformMatrix4fv( gpu_addresses.projection_camera_model_transform, false, Mat.flatten_2D_to_1D( PCM.transposed() ) );
      }
  shared_glsl_code()            // ********* SHARED CODE, INCLUDED IN BOTH SHADERS *********
    { return `precision mediump float;
              varying vec4 VERTEX_COLOR;
      `;
    }
  vertex_glsl_code()           // ********* VERTEX SHADER *********
    { return `
        attribute vec4 color;
        attribute vec3 position;                            // Position is expressed in object coordinates.
        uniform mat4 projection_camera_model_transform;

        void main()
        { gl_Position = projection_camera_model_transform * vec4( position, 1.0 );      // The vertex's final resting place (in NDCS).
          VERTEX_COLOR = color;                                                         // Use the hard-coded color of the vertex.
        }`;
    }
  fragment_glsl_code()           // ********* FRAGMENT SHADER *********
    { return `
        void main()
        { gl_FragColor = VERTEX_COLOR;                              // The interpolation gets done directly on the per-vertex colors.
        }`;
    }
}


<<<<<<< HEAD
export class Funny_Shader extends Shader         // Simple "procedural" texture shader, with texture coordinates but without an input image.
{ material() { return new class Material extends Overridable {}().replace({ shader: this }) }      // Materials here are minimal, without any settings.
  update_GPU( context, gpu_addresses, graphics_state, model_transform, material )    // Define how to synchronize our JavaScript's variables to the GPU's:
      { const [ P, C, M ] = [ graphics_state.projection_transform, graphics_state.camera_transform, model_transform ],
=======
window.Funny_Shader = window.classes.Funny_Shader =
class Funny_Shader extends Shader         // Simple "procedural" texture shader, with texture coordinates but without an input image.
{ material() { return { shader: this } }  // Materials here are minimal, without any settings.
  update_GPU( g_state, model_transform, material, gpu = this.g_addrs, gl = this.gl )    // Define how to synchronize our JavaScript's variables to the GPU's:
      { const [ P, C, M ] = [ g_state.projection_transform, g_state.camera_inverse, model_transform ],
>>>>>>> 201fe1ff
                      PCM = P.times( C ).times( M );
        context.uniformMatrix4fv( gpu_addresses.projection_camera_model_transform, false, Mat.flatten_2D_to_1D( PCM.transposed() ) );
        context.uniform1f ( gpu_addresses.animation_time, graphics_state.animation_time / 1000 );
      }
  shared_glsl_code()            // ********* SHARED CODE, INCLUDED IN BOTH SHADERS *********
    { return `precision mediump float;
              varying vec2 f_tex_coord;
      `;
    }
  vertex_glsl_code()           // ********* VERTEX SHADER *********
    { return `
        attribute vec3 position;                            // Position is expressed in object coordinates.
        attribute vec2 texture_coord;
        uniform mat4 projection_camera_model_transform;

        void main()
        { gl_Position = projection_camera_model_transform * vec4( position, 1.0 );   // The vertex's final resting place (in NDCS).
          f_tex_coord = texture_coord;                                       // Directly use original texture coords and interpolate between.
        }`;
    }
  fragment_glsl_code()           // ********* FRAGMENT SHADER *********
    { return `
        uniform float animation_time;
        void main()
        { float a = animation_time, u = f_tex_coord.x, v = f_tex_coord.y;   
                                                                  // Use an arbitrary math function to color in all pixels as a complex                                                                  
          gl_FragColor = vec4(                                    // function of the UV texture coordintaes of the pixel and of time.  
            2.0 * u * sin(17.0 * u ) + 3.0 * v * sin(11.0 * v ) + 1.0 * sin(13.0 * a),
            3.0 * u * sin(18.0 * u ) + 4.0 * v * sin(12.0 * v ) + 2.0 * sin(14.0 * a),
            4.0 * u * sin(19.0 * u ) + 5.0 * v * sin(13.0 * v ) + 3.0 * sin(15.0 * a),
            5.0 * u * sin(20.0 * u ) + 6.0 * v * sin(14.0 * v ) + 4.0 * sin(16.0 * a));
        }`;
    }
}


export class Phong_Shader extends Shader   // THE DEFAULT SHADER: This uses the Phong Reflection Model, with optional Gouraud shading. 
                                           // Wikipedia has good defintions for these concepts.  Subclasses of class Shader each store 
                                           // and manage a complete GPU program.  This particular one is a big "master shader" meant to 
                                           // handle all sorts of lighting situations in a configurable way. 
                                           // Phong Shading is the act of determining brightness of pixels via vector math.  It compares
                                           // the normal vector at that pixel to the vectors toward the camera and light sources.
          // *** How Shaders Work:
                                           // The "vertex_glsl_code" string below is code that is sent to the graphics card at runtime, 
                                           // where on each run it gets compiled and linked there.  Thereafter, all of your calls to draw 
                                           // shapes will launch the vertex shader program once per vertex in the shape (three times per 
                                           // triangle), sending results on to the next phase.  The purpose of this vertex shader program 
                                           // is to calculate the final resting place of vertices in screen coordinates; each vertex 
                                           // starts out in local object coordinates and then undergoes a matrix transform to get there.
                                           //
                                           // Likewise, the "fragment_glsl_code" string is used as the Fragment Shader program, which gets 
                                           // sent to the graphics card at runtime.  The fragment shader runs once all the vertices in a 
                                           // triangle / element finish their vertex shader programs, and thus have finished finding out 
                                           // where they land on the screen.  The fragment shader fills in (shades) every pixel (fragment) 
                                           // overlapping where the triangle landed.  It retrieves different values (such as vectors) that 
                                           // are stored at three extreme points of the triangle, and then interpolates the values weighted 
                                           // by the pixel's proximity to each extreme point, using them in formulas to determine color.
                                           // The fragment colors may or may not become final pixel colors; there could already be other 
                                           // triangles' fragments occupying the same pixels.  The Z-Buffer test is applied to see if the 
                                           // new triangle is closer to the camera, and even if so, blending settings may interpolate some 
                                           // of the old color into the result.  Finally, an image is displayed onscreen.
<<<<<<< HEAD
{ material( options )
    { const defaults = { color: Color.of( 0,0,0,1 ), ambient: 0, diffusivity: 1, specularity: 1, smoothness: 40 };
      return new class Material extends Overridable
        { constructor()                         // Phong Materials expect you to pass in options like the following:
            { super();
              Object.assign( this, defaults, options );
            }
        }().replace({ shader: this })
    }
=======
{ material( color, properties )     // Define an internal class "Material" that stores the standard settings found in Phong lighting.
  { return new class Material       // Possible properties: ambient, diffusivity, specularity, smoothness, gouraud, texture.
      { constructor( shader, color = Color.of( 0,0,0,1 ), ambient = 0, diffusivity = 1, specularity = 1, smoothness = 40 )
          { Object.assign( this, { shader, color, ambient, diffusivity, specularity, smoothness } );  // Assign defaults.
            Object.assign( this, properties );                                                        // Optionally override defaults.
          }
        override( properties )                      // Easily make temporary overridden versions of a base material, such as
          { const copied = new this.constructor();  // of a different color or diffusivity.  Use "opacity" to override only that.
            Object.assign( copied, this );
            Object.assign( copied, properties );
            copied.color = copied.color.copy();
            if( properties[ "opacity" ] != undefined ) copied.color[3] = properties[ "opacity" ];
            return copied;
          }
      }( this, color );
  }
>>>>>>> 201fe1ff
  shared_glsl_code()            // ********* SHARED CODE, INCLUDED IN BOTH SHADERS *********
    { return `precision mediump float;
        const int N_LIGHTS = 2;             // We're limited to only so many inputs in hardware.  Lights are costly (lots of sub-values).
        uniform float ambient, diffusivity, specularity, smoothness, animation_time, attenuation_factor[N_LIGHTS];
        uniform bool GOURAUD, COLOR_NORMALS, USE_TEXTURE;               // Flags for alternate shading methods
        uniform vec4 lightPosition[N_LIGHTS], lightColor[N_LIGHTS], shapeColor;
        varying vec3 N, E;                    // Specifier "varying" means a variable's final value will be passed from the vertex shader 
        varying vec2 f_tex_coord;             // on to the next phase (fragment shader), then interpolated per-fragment, weighted by the 
        varying vec4 VERTEX_COLOR;            // pixel fragment's proximity to each of the 3 vertices (barycentric interpolation).
        varying vec3 L[N_LIGHTS], H[N_LIGHTS];
        varying float dist[N_LIGHTS];
        
        vec3 phong_model_lights( vec3 N )
          { vec3 result = vec3(0.0);
            for(int i = 0; i < N_LIGHTS; i++)
              {
                float attenuation_multiplier = 1.0 / (1.0 + attenuation_factor[i] * (dist[i] * dist[i]));
                float diffuse  =      max( dot(N, L[i]), 0.0 );
                float specular = pow( max( dot(N, H[i]), 0.0 ), smoothness );

                result += attenuation_multiplier * ( shapeColor.xyz * diffusivity * diffuse + lightColor[i].xyz * specularity * specular );
              }
            return result;
          }
        `;
    }
  vertex_glsl_code()           // ********* VERTEX SHADER *********
    { return `
        attribute vec3 position, normal;                            // Position is expressed in object coordinates.
        attribute vec2 texture_coord;

        uniform mat4 camera_transform, camera_model_transform, projection_camera_model_transform;
        uniform mat3 inverse_transpose_modelview;

        void main()
        { gl_Position = projection_camera_model_transform * vec4( position, 1.0 );            // The vertex's final resting place (in NDCS).
          N = normalize( inverse_transpose_modelview * normal );                             // The final normal vector in screen space.
          f_tex_coord = texture_coord;                                      // Directly use original texture coords and interpolate between.
          
          if( COLOR_NORMALS )                                     // Bypass all lighting code if we're lighting up vertices some other way.
          { VERTEX_COLOR = vec4( N[0] > 0.0 ? N[0] : sin( animation_time * 3.0   ) * -N[0],             // In "normals" mode, 
                                 N[1] > 0.0 ? N[1] : sin( animation_time * 15.0  ) * -N[1],             // rgb color = xyz quantity.
                                 N[2] > 0.0 ? N[2] : sin( animation_time * 45.0  ) * -N[2] , 1.0 );     // Flash if it's negative.
            return;
          }
                                                  // The rest of this shader calculates some quantities that the Fragment shader will need:
          vec3 view_space_pos = ( camera_model_transform * vec4( position, 1.0 ) ).xyz;
          E = normalize( -view_space_pos );

          for( int i = 0; i < N_LIGHTS; i++ )
          {            // Light positions use homogeneous coords.  Use w = 0 for a directional light source -- a vector instead of a point.
            L[i] = normalize( ( camera_transform * lightPosition[i] ).xyz - lightPosition[i].w * view_space_pos );
            H[i] = normalize( L[i] + E );
            
            // Is it a point light source?  Calculate the distance to it from the object.  Otherwise use some arbitrary distance.
            dist[i]  = lightPosition[i].w > 0.0 ? distance((camera_transform * lightPosition[i]).xyz, view_space_pos )
                                                : distance( attenuation_factor[i] * -lightPosition[i].xyz, position.xyz );
          }

          if( GOURAUD )                   // Gouraud shading mode?  If so, finalize the whole color calculation here in the vertex shader, 
          {                               // one per vertex, before we even break it down to pixels in the fragment shader.   As opposed 
                                          // to Smooth "Phong" Shading, where we *do* wait to calculate final color until the next shader.
            VERTEX_COLOR      = vec4( shapeColor.xyz * ambient, shapeColor.w);
            VERTEX_COLOR.xyz += phong_model_lights( N );
          }
        }`;
    }
  fragment_glsl_code()           // ********* FRAGMENT SHADER ********* 
    {                            // A fragment is a pixel that's overlapped by the current triangle.
                                 // Fragments affect the final image or get discarded due to depth.
      return `
        uniform sampler2D texture;
        void main()
        { if( GOURAUD || COLOR_NORMALS )    // Do smooth "Phong" shading unless options like "Gouraud mode" are wanted instead.
          { gl_FragColor = VERTEX_COLOR;    // Otherwise, we already have final colors to smear (interpolate) across vertices.            
            return;
          }                                 // If we get this far, calculate Smooth "Phong" Shading as opposed to Gouraud Shading.
                                            // Phong shading is not to be confused with the Phong Reflection Model.
          vec4 tex_color = texture2D( texture, f_tex_coord );                         // Sample the texture image in the correct place.
          if( USE_TEXTURE && tex_color.w < .01 ) discard;
                                                                                      // Compute an initial (ambient) color:
          if( USE_TEXTURE ) gl_FragColor = vec4( ( tex_color.xyz + shapeColor.xyz ) * ambient, shapeColor.w * tex_color.w ); 
          else gl_FragColor = vec4( shapeColor.xyz * ambient, shapeColor.w );
          gl_FragColor.xyz += phong_model_lights( N );                     // Compute the final color with contributions from lights.
        }`;
    }
  update_GPU( context, gpu_addresses, g_state, model_transform, material )    // Define how to synchronize our JavaScript's variables to the GPU's:
    { const gpu = gpu_addresses, gl = context;
      this.update_matrices( gl, gpu, g_state, model_transform );  // First, send the matrices to the GPU.
      gl.uniform1f ( gpu.animation_time, g_state.animation_time / 1000 );

      if( g_state.gouraud === undefined ) { g_state.gouraud = g_state.color_normals = false; }    // Keep the flags seen by the shader 
<<<<<<< HEAD
      gl.uniform1i( gpu.GOURAUD,        g_state.gouraud || material.gouraud );                // program up-to-date and make sure 
      gl.uniform1i( gpu.COLOR_NORMALS,  g_state.color_normals );                              // they are declared.

      gl.uniform4fv( gpu.shapeColor,     material.color       );    // Send the desired shape-wide material qualities 
      gl.uniform1f ( gpu.ambient,        material.ambient     );    // to the graphics card, where they will tweak the
      gl.uniform1f ( gpu.diffusivity,    material.diffusivity );    // Phong lighting formula.
      gl.uniform1f ( gpu.specularity,    material.specularity );
      gl.uniform1f ( gpu.smoothness,     material.smoothness  );

      if( material.texture && material.texture.ready )                // NOTE: To signal not to draw a texture, omit the texture parameter from Materials.
      { gpu.shader_attributes["texture_coord"].enabled = true;
        gl.uniform1f ( gpu.USE_TEXTURE, 1 );
        gl.uniform1i( gpu.texture, 0);            // Select texture unit 0 for the fragment shader Sampler2D uniform called "texture"
        material.texture.activate( context );
      }
      else  { gl.uniform1f ( gpu.USE_TEXTURE, 0 );   gpu.shader_attributes["texture_coord"].enabled = false; }
=======
      gl.uniform1i( gpu.GOURAUD_loc,        g_state.gouraud || material.gouraud );                // program up-to-date and make sure 
      gl.uniform1i( gpu.COLOR_NORMALS_loc,  g_state.color_normals );                              // they are declared.

      gl.uniform4fv( gpu.shapeColor_loc,     material.color       );    // Send the desired shape-wide material qualities 
      gl.uniform1f ( gpu.ambient_loc,        material.ambient     );    // to the graphics card, where they will tweak the
      gl.uniform1f ( gpu.diffusivity_loc,    material.diffusivity );    // Phong lighting formula.
      gl.uniform1f ( gpu.specularity_loc,    material.specularity );
      gl.uniform1f ( gpu.smoothness_loc,     material.smoothness  );

      if( material.texture )                           // NOTE: To signal not to draw a texture, omit the texture parameter from Materials.
      { gpu.shader_attributes["texture_coord"].enabled = true;
        gl.uniform1f ( gpu.USE_TEXTURE_loc, 1 );
        gl.bindTexture( gl.TEXTURE_2D, material.texture.id );
      }
      else  { gl.uniform1f ( gpu.USE_TEXTURE_loc, 0 );   gpu.shader_attributes["texture_coord"].enabled = false; }
>>>>>>> 201fe1ff

      if( !g_state.lights || !g_state.lights.length )  return;
      var lightPositions_flattened = [], lightColors_flattened = [], lightAttenuations_flattened = [];
      for( var i = 0; i < 4 * g_state.lights.length; i++ )
        { lightPositions_flattened                  .push( g_state.lights[ Math.floor(i/4) ].position[i%4] );
          lightColors_flattened                     .push( g_state.lights[ Math.floor(i/4) ].color[i%4] );
          lightAttenuations_flattened[ Math.floor(i/4) ] = g_state.lights[ Math.floor(i/4) ].attenuation;
        }
      gl.uniform4fv( gpu.lightPosition,       lightPositions_flattened );
      gl.uniform4fv( gpu.lightColor,          lightColors_flattened );
      gl.uniform1fv( gpu.attenuation_factor,  lightAttenuations_flattened );
    }
<<<<<<< HEAD
  update_matrices( gl, gpu, g_state, model_transform )                                    // Helper function for sending matrices to GPU.
    {                                                  // (PCM will mean Projection * Camera * Model)
      let [ P, C, M ]    = [ g_state.projection_transform, g_state.camera_transform, model_transform ],
            CM     =      C.times(  M ),     // Cache some extra products of our matrices to save computing them in the shader.
=======
  update_matrices( g_state, model_transform, gpu, gl )                                    // Helper function for sending matrices to GPU.
    {                                                   // (PCM will mean Projection * Camera * Model)
      let [ P, C, M ]    = [ g_state.projection_transform, g_state.camera_inverse, model_transform ],
            CM     =      C.times(  M ),
>>>>>>> 201fe1ff
            PCM    =      P.times( CM ),
            inv_CM = Mat4.inverse( CM ).sub_block([0,0], [3,3]);
                                                                  // Send the current matrices to the shader.  Go ahead and pre-compute
                                                                  // the products we'll need of the of the three special matrices and just
                                                                  // cache and send those.  They will be the same throughout this draw
                                                                  // call, and thus across each instance of the vertex shader.
                                                                  // Transpose them since the GPU expects matrices as column-major arrays.                                  
      gl.uniformMatrix4fv( gpu.camera_transform,                  false, Mat.flatten_2D_to_1D(     C .transposed() ) );
      gl.uniformMatrix4fv( gpu.camera_model_transform,            false, Mat.flatten_2D_to_1D(     CM.transposed() ) );
      gl.uniformMatrix4fv( gpu.projection_camera_model_transform, false, Mat.flatten_2D_to_1D(    PCM.transposed() ) );
      gl.uniformMatrix3fv( gpu.inverse_transpose_modelview,       false, Mat.flatten_2D_to_1D( inv_CM              ) );       
    }
}


export class Fake_Bump_Map extends Phong_Shader                         // Same as Phong_Shader, except this adds one line of code.
{ fragment_glsl_code()           // ********* FRAGMENT SHADER ********* 
    { return `
        uniform sampler2D texture;
        void main()
        { if( GOURAUD || COLOR_NORMALS )    // Do smooth "Phong" shading unless options like "Gouraud mode" are wanted instead.
          { gl_FragColor = VERTEX_COLOR;    // Otherwise, we already have final colors to smear (interpolate) across vertices.            
            return;
          }                                 // If we get this far, calculate Smooth "Phong" Shading as opposed to Gouraud Shading.
                                            // Phong shading is not to be confused with the Phong Reflection Model.
          
          vec4 tex_color = texture2D( texture, f_tex_coord );                    // Use texturing as well.
          vec3 bumped_N  = normalize( N + tex_color.rgb - .5*vec3(1,1,1) );      // Slightly disturb normals based on sampling
                                                                                 // the same image that was used for texturing.
                                                                                 
                                                                                 // Compute an initial (ambient) color:
          if( USE_TEXTURE ) gl_FragColor = vec4( ( tex_color.xyz + shapeColor.xyz ) * ambient, shapeColor.w * tex_color.w ); 
          else gl_FragColor = vec4( shapeColor.xyz * ambient, shapeColor.w );
          gl_FragColor.xyz += phong_model_lights( bumped_N );                    // Compute the final color with contributions from lights.
        }`;
    }
}


<<<<<<< HEAD
export class Movement_Controls extends Scene_Component    // Movement_Controls is a Scene_Component that can be attached to a canvas, like
{                                                  // any other Scene, but it is a Secondary Scene Component -- meant to stack alongside
                                                   // other scenes.  Rather than drawing anything it embeds both first-person and third-
                                                   // person style controls into the website.  These can be uesd to manually move your
                                                   // camera or other objects smoothly through your scene using key, mouse, and HTML
                                                   // button controls to help you explore what's in it.

  constructor( webgl_manager )
    { super( webgl_manager );
      [ this.webgl_manager, this.roll, this.look_around_locked, this.invert ] = [ webgl_manager, 0, true, true ];                  // Data members
      [ this.thrust, this.pos, this.z_axis ] = [ Vec.of( 0,0,0 ), Vec.of( 0,0,0 ), Vec.of( 0,0,0 ) ];
                                                 // The camera matrix is not actually stored here inside Movement_Controls; instead, track
                                                 // an external matrix to modify. This target is a reference (made with closures) kept
                                                 // in "globals" so it can be seen and set by other classes.  Initially, the default target
                                                 // is the camera matrix that Shaders use, stored in the global graphics_state object.
      this.target = function() { return webgl_manager.globals.movement_controls_target() }
      webgl_manager.globals.movement_controls_target = function(t) { return webgl_manager.globals.graphics_state.camera_transform };
      webgl_manager.globals.movement_controls_invert = this.will_invert = () => true;
      webgl_manager.globals.has_controls = true;

=======
window.Movement_Controls = window.classes.Movement_Controls =
class Movement_Controls extends Scene_Component    // Movement_Controls is a Scene_Component that can be attached to a canvas, like any 
{                                                  // other Scene, but it is a Secondary Scene Component -- meant to stack alongside other
                                                   // scenes.  Rather than drawing anything it embeds both first-person and third-person
                                                   // style controls into the website.  These can be uesd to manually move your camera or
                                                   // other objects smoothly through your scene using key, mouse, and HTML button controls
                                                   // to help you explore what's in it.
  constructor( context, control_box )
    { super( context, control_box );
      context.globals.controls = this;
      [ this.context, this.roll, this.look_around_locked, this.invert ] = [ context, 0, true, true ];                  
      [ this.thrust, this.pos, this.z_axis ] = [ Vec.of( 0,0,0 ), Vec.of( 0,0,0 ), Vec.of( 0,0,0 ) ];
>>>>>>> 201fe1ff
      [ this.radians_per_frame, this.meters_per_frame, this.speed_multiplier ] = [ 1/200, 20, 1 ];

      this.add_mouse_controls();
      this.reset();
    }                                        // The camera matrix is not actually stored here inside Movement_Controls; instead, track an
                                             // external target matrix to modify.  Targets must be pointer references made using closures.
  set_recipient( matrix_closure, inverse_closure )
    { this.matrix  =  matrix_closure;
      this.inverse = inverse_closure;
    }                               // Initially, the default target is the camera matrix that Shaders use, stored in the 
  reset()                           // global graphics_state object.  Targets must be pointer references made using closures.
    { this.set_recipient( () => this.context.globals.graphics_state.camera_transform, 
                          () => this.context.globals.graphics_state.camera_inverse   );
    }
  add_mouse_controls()
    { const canvas = this.context.canvas;
      this.mouse = { "from_center": Vec.of( 0,0 ) };                           // Measure mouse steering, for rotating the flyaround camera:
      const mouse_position = ( e, rect = webgl_manager.canvas.getBoundingClientRect() ) => 
                                   Vec.of( e.clientX - (rect.left + rect.right)/2, e.clientY - (rect.bottom + rect.top)/2 );
                                        // Set up mouse response.  The last one stops us from reacting if the mouse leaves the canvas.
<<<<<<< HEAD
      document      .addEventListener( "mouseup",   e => { this.mouse.anchor = undefined; } );
      webgl_manager.canvas.addEventListener( "mousedown", e => { e.preventDefault(); this.mouse.anchor      = mouse_position(e); } );
      webgl_manager.canvas.addEventListener( "mousemove", e => { e.preventDefault(); this.mouse.from_center = mouse_position(e); } );
      webgl_manager.canvas.addEventListener( "mouseout",  e => { if( !this.mouse.anchor ) this.mouse.from_center.scale(0) } );  
=======
      document.addEventListener( "mouseup",   e => { this.mouse.anchor = undefined; } );
      canvas  .addEventListener( "mousedown", e => { e.preventDefault(); this.mouse.anchor      = mouse_position(e); } );
      canvas  .addEventListener( "mousemove", e => { e.preventDefault(); this.mouse.from_center = mouse_position(e); } );
      canvas  .addEventListener( "mouseout",  e => { if( !this.mouse.anchor ) this.mouse.from_center.scale(0) } ); 
>>>>>>> 201fe1ff
    }
  show_explanation( document_element ) { }
  make_control_panel()                                                        // This function of a scene sets up its keyboard shortcuts.
    { const globals = this.globals;
      this.control_panel.innerHTML += "Click and drag the scene to <br> spin your viewpoint around it.<br>";
      this.key_triggered_button( "Up",     [ " " ], () => this.thrust[1] = -1, undefined, () => this.thrust[1] = 0 );
      this.key_triggered_button( "Forward",[ "w" ], () => this.thrust[2] =  1, undefined, () => this.thrust[2] = 0 );  this.new_line();
      this.key_triggered_button( "Left",   [ "a" ], () => this.thrust[0] =  1, undefined, () => this.thrust[0] = 0 );
      this.key_triggered_button( "Back",   [ "s" ], () => this.thrust[2] = -1, undefined, () => this.thrust[2] = 0 );
      this.key_triggered_button( "Right",  [ "d" ], () => this.thrust[0] = -1, undefined, () => this.thrust[0] = 0 );  this.new_line();
      this.key_triggered_button( "Down",   [ "z" ], () => this.thrust[1] =  1, undefined, () => this.thrust[1] = 0 ); 

      const speed_controls = this.control_panel.appendChild( document.createElement( "span" ) );
      speed_controls.style.margin = "30px";
      this.key_triggered_button( "-",  [ "o" ], () => this.speed_multiplier  /=  1.2, "green", undefined, undefined, speed_controls );
      this.live_string( box => { box.textContent = "Speed: " + this.speed_multiplier.toFixed(2) }, speed_controls );
      this.key_triggered_button( "+",  [ "p" ], () => this.speed_multiplier  *=  1.2, "green", undefined, undefined, speed_controls );
      this.new_line();
      this.key_triggered_button( "Roll left",  [ "," ], () => this.roll =  1, undefined, () => this.roll = 0 );
      this.key_triggered_button( "Roll right", [ "." ], () => this.roll = -1, undefined, () => this.roll = 0 );  this.new_line();
      this.key_triggered_button( "(Un)freeze mouse look around", [ "f" ], () => this.look_around_locked ^=  1, "green" );
      this.new_line();
      this.live_string( box => box.textContent = "Position: " + this.pos[0].toFixed(2) + ", " + this.pos[1].toFixed(2) 
                                                       + ", " + this.pos[2].toFixed(2) );
      this.new_line();        // The facing directions are actually affected by the left hand rule:
      this.live_string( box => box.textContent = "Facing: " + ( ( this.z_axis[0] > 0 ? "West " : "East ")
                   + ( this.z_axis[1] > 0 ? "Down " : "Up " ) + ( this.z_axis[2] > 0 ? "North" : "South" ) ) );
      this.new_line();     
      this.key_triggered_button( "Go to world origin", [ "r" ], () => { this. matrix().set_identity( 4,4 );
                                                                        this.inverse().set_identity( 4,4 ) }, "orange" );  this.new_line();
      this.key_triggered_button( "Attach to global camera", [ "Shift", "R" ], this.reset, "blue" );
      this.new_line();
    }
  first_person_flyaround( radians_per_frame, meters_per_frame, leeway = 70 )
    {                                                         // Compare mouse's location to all four corners of a dead box:
      const offsets_from_dead_box = { plus: [ this.mouse.from_center[0] + leeway, this.mouse.from_center[1] + leeway ],
                                     minus: [ this.mouse.from_center[0] - leeway, this.mouse.from_center[1] - leeway ] }; 
                // Apply a camera rotation movement, but only when the mouse is past a minimum distance (leeway) from the canvas's center:
      if( !this.look_around_locked ) 
        for( let i = 0; i < 2; i++ )      // Steer according to "mouse_from_center" vector, but don't start
        {                                 // increasing until outside a leeway window from the center.
          let o = offsets_from_dead_box,                                          // The &&'s in the next line might zero the vectors out:
            velocity = ( ( o.minus[i] > 0 && o.minus[i] ) || ( o.plus[i] < 0 && o.plus[i] ) ) * radians_per_frame;
          this.matrix().post_multiply( Mat4.rotation( -velocity, Vec.of( i, 1-i, 0 ) ) );   // On X step, rotate around Y axis, and vice versa.
          this.inverse().pre_multiply( Mat4.rotation( +velocity, Vec.of( i, 1-i, 0 ) ) );
        }
      this.matrix().post_multiply( Mat4.rotation( -.1 * this.roll, Vec.of( 0,0,1 ) ) );
      this.inverse().pre_multiply( Mat4.rotation( +.1 * this.roll, Vec.of( 0,0,1 ) ) );
                                                  // Now apply translation movement of the camera, in the newest local coordinate frame.
      this.matrix().post_multiply( Mat4.translation( this.thrust.times( -meters_per_frame ) ) );
      this.inverse().pre_multiply( Mat4.translation( this.thrust.times( +meters_per_frame ) ) );
    }
  third_person_arcball( radians_per_frame )
    { const dragging_vector = this.mouse.from_center.minus( this.mouse.anchor );               // Spin the scene around a point on an
      if( dragging_vector.norm() <= 0 ) return;                                                // axis determined by user mouse drag.

      this.matrix().post_multiply( Mat4.translation([ 0,0, -25 ]) );
      this.inverse().pre_multiply( Mat4.translation([ 0,0, +25 ]) );

      const rotation = Mat4.rotation( radians_per_frame * dragging_vector.norm(), Vec.of( dragging_vector[1], dragging_vector[0], 0 ) );
      this.matrix().post_multiply( rotation );
      this.inverse().pre_multiply( rotation );

      this. matrix().post_multiply( Mat4.translation([ 0,0, +25 ]) );
      this.inverse().pre_multiply( Mat4.translation([ 0,0, -25 ]) );
    }
  display( context, graphics_state, dt = graphics_state.animation_delta_time / 1000 )    // Camera code starts here.
    { const m = this.speed_multiplier * this. meters_per_frame,
            r = this.speed_multiplier * this.radians_per_frame;
      this.first_person_flyaround( dt * r, dt * m );     // Do first-person.  Scale the normal camera aiming speed by dt for smoothness.
      if( this.mouse.anchor )                            // Also apply third-person "arcball" camera mode if a mouse drag is occurring.  
        this.third_person_arcball( dt * r );           
      
      this.pos    = this.inverse().times( Vec.of( 0,0,0,1 ) );      // Log some values.
      this.z_axis = this.inverse().times( Vec.of( 0,0,1,0 ) );
    }
}

export class Global_Info_Table extends Scene_Component          // A class that just toggles, monitors, and reports some 
{ make_control_panel()                                          // global values via its control panel.
    { const globals = this.globals;
      globals.has_info_table = true;
      this.key_triggered_button( "(Un)pause animation", ["Alt", "a"], function() { globals.animate ^= 1; } ); this.new_line();
      this.live_string( box => { box.textContent = "Animation Time: " + ( globals.graphics_state.animation_time/1000 ).toFixed(3) + "s" } );
      this.live_string( box => { box.textContent = globals.animate ? " " : " (paused)" } );  this.new_line();
      this.key_triggered_button( "Gouraud shading",     ["Alt", "g"], function() { globals.graphics_state.gouraud       ^= 1;         } ); 
      this.new_line();
      this.key_triggered_button( "Normals shading",     ["Alt", "n"], function() { globals.graphics_state.color_normals ^= 1;         } ); 
      this.new_line();
      
      const label = this.control_panel.appendChild( document.createElement( "p" ) );
      label.style = "align:center";
      label.innerHTML = "A shared scratchpad is <br> accessible to all Scene_Components. <br> Navigate its values here:";

      const show_object = ( element, obj = globals ) => 
      { if( this.box ) this.box.innerHTML = "";
        else this.box = element.appendChild( Object.assign( document.createElement( "div" ), { style: "overflow:auto; width: 200px" } ) );
        if( obj !== globals )
          this.box.appendChild( Object.assign( document.createElement( "div" ), { className:"link", innerText: "(back to globals)", 
                                               onmousedown: () => this.current_object = globals } ) )
        if( obj.to_string ) return this.box.appendChild( Object.assign( document.createElement( "div" ), { innerText: obj.to_string() } ) );
        for( let [key,val] of Object.entries( obj ) )
        { if( typeof( val ) == "object" ) 
            this.box.appendChild( Object.assign( document.createElement( "a" ), { className:"link", innerText: key, 
                                                 onmousedown: () => this.current_object = val } ) )
          else
            this.box.appendChild( Object.assign( document.createElement( "span" ), { innerText: key + ": " + val.toString() } ) );
          this.box.appendChild( document.createElement( "br" ) );
        }
      }
      this.live_string( box => show_object( box, this.current_object ) );      
    }
}<|MERGE_RESOLUTION|>--- conflicted
+++ resolved
@@ -1,4 +1,3 @@
-<<<<<<< HEAD
 import * as tiny_graphics from './tiny-graphics.js';
 Object.assign( window, tiny_graphics );                                            // Store these classes in global scope so we can use them anywhere.
 window.tiny_graphics = Object.assign( {}, window.tiny_graphics, tiny_graphics );   // Also copy them to window.classes so we can list them all out anytime.
@@ -6,12 +5,6 @@
 export class Triangle extends Shape    // The simplest possible Shape – one triangle.  It has 3 vertices, each
 { constructor()                        // having their own 3D position, normal vector, and texture-space coordinate.
     { super( "position", "normal", "texture_coord" );                              // Name the values we'll define per each vertex.
-=======
-window.Triangle = window.classes.Triangle =
-class Triangle extends Shape    // The simplest possible Shape – one triangle.  It has 3 vertices, each
-{ constructor()                 // having their own 3D position, normal vector, and texture-space coordinate.
-    { super( "position", "normal", "texture_coord" );
->>>>>>> 201fe1ff
                                   // First, specify the vertex positions -- the three point locations of an imaginary triangle.
                                   // Next, supply vectors that point away from the triangle face.  They should match up with the points in 
                                   // the above list.  Normal vectors are needed so the graphics engine can know if the shape is pointed at 
@@ -112,10 +105,6 @@
 export class Line_Segment_Array extends Shape    // Plot 2D points.
 { constructor()
   { super( "position", "color" );
-<<<<<<< HEAD
-=======
-    this.indexed = false;
->>>>>>> 201fe1ff
   }
   set_data( origins, destinations, colors, gl = this.gl )      // Provide two lists of points (each pair will be connected into a segment),
     { this.arrays.position = [];                               // plus a list of enough colors for each of those two points per segment.
@@ -235,12 +224,8 @@
     }
 }
 
-<<<<<<< HEAD
+
 export class Regular_2D_Polygon extends Surface_Of_Revolution     // Approximates a flat disk / circle
-=======
-window.Regular_2D_Polygon = window.classes.Regular_2D_Polygon =
-class Regular_2D_Polygon extends Surface_Of_Revolution  // Approximates a flat disk / circle
->>>>>>> 201fe1ff
   { constructor( rows, columns )
       { super( rows, columns, Vec.cast( [0, 0, 0], [1, 0, 0] ) ); 
         this.arrays.normal = this.arrays.normal.map( x => Vec.of( 0,0,1 ) );
@@ -339,16 +324,10 @@
 
 export class Basic_Shader extends Shader      // Subclasses of Shader each store and manage a complete GPU program.  This Shader is 
 {                                             // the simplest example of one.  It samples pixels from colors that are directly assigned 
-<<<<<<< HEAD
                                               // to the vertices.
   material() { return new class Material extends Overridable {}().replace({ shader: this }) }      // Materials here are minimal, without any settings.
   update_GPU( context, gpu_addresses, graphics_state, model_transform, material )    // Define how to synchronize our JavaScript's variables to the GPU's:
-      { const [ P, C, M ] = [ graphics_state.projection_transform, graphics_state.camera_transform, model_transform ],
-=======
-  material() { return { shader: this } }      // to the vertices.  Materials here are minimal, without any settings.
-  update_GPU( g_state, model_transform, material, gpu = this.g_addrs, gl = this.gl )    // Define how to synchronize our JavaScript's variables to the GPU's:
-      { const [ P, C, M ] = [ g_state.projection_transform, g_state.camera_inverse, model_transform ],
->>>>>>> 201fe1ff
+      { const [ P, C, M ] = [ graphics_state.projection_transform, graphics_state.camera_inverse, model_transform ],
                       PCM = P.times( C ).times( M );
         context.uniformMatrix4fv( gpu_addresses.projection_camera_model_transform, false, Mat.flatten_2D_to_1D( PCM.transposed() ) );
       }
@@ -377,18 +356,10 @@
 }
 
 
-<<<<<<< HEAD
 export class Funny_Shader extends Shader         // Simple "procedural" texture shader, with texture coordinates but without an input image.
 { material() { return new class Material extends Overridable {}().replace({ shader: this }) }      // Materials here are minimal, without any settings.
   update_GPU( context, gpu_addresses, graphics_state, model_transform, material )    // Define how to synchronize our JavaScript's variables to the GPU's:
-      { const [ P, C, M ] = [ graphics_state.projection_transform, graphics_state.camera_transform, model_transform ],
-=======
-window.Funny_Shader = window.classes.Funny_Shader =
-class Funny_Shader extends Shader         // Simple "procedural" texture shader, with texture coordinates but without an input image.
-{ material() { return { shader: this } }  // Materials here are minimal, without any settings.
-  update_GPU( g_state, model_transform, material, gpu = this.g_addrs, gl = this.gl )    // Define how to synchronize our JavaScript's variables to the GPU's:
-      { const [ P, C, M ] = [ g_state.projection_transform, g_state.camera_inverse, model_transform ],
->>>>>>> 201fe1ff
+      { const [ P, C, M ] = [ graphics_state.projection_transform, graphics_state.camera_inverse, model_transform ],
                       PCM = P.times( C ).times( M );
         context.uniformMatrix4fv( gpu_addresses.projection_camera_model_transform, false, Mat.flatten_2D_to_1D( PCM.transposed() ) );
         context.uniform1f ( gpu_addresses.animation_time, graphics_state.animation_time / 1000 );
@@ -450,34 +421,15 @@
                                            // triangles' fragments occupying the same pixels.  The Z-Buffer test is applied to see if the 
                                            // new triangle is closer to the camera, and even if so, blending settings may interpolate some 
                                            // of the old color into the result.  Finally, an image is displayed onscreen.
-<<<<<<< HEAD
-{ material( options )
+{ material( options )                      // Phong Materials expect you to pass in options like the following:
     { const defaults = { color: Color.of( 0,0,0,1 ), ambient: 0, diffusivity: 1, specularity: 1, smoothness: 40 };
       return new class Material extends Overridable
-        { constructor()                         // Phong Materials expect you to pass in options like the following:
+        { constructor()                         
             { super();
               Object.assign( this, defaults, options );
             }
         }().replace({ shader: this })
     }
-=======
-{ material( color, properties )     // Define an internal class "Material" that stores the standard settings found in Phong lighting.
-  { return new class Material       // Possible properties: ambient, diffusivity, specularity, smoothness, gouraud, texture.
-      { constructor( shader, color = Color.of( 0,0,0,1 ), ambient = 0, diffusivity = 1, specularity = 1, smoothness = 40 )
-          { Object.assign( this, { shader, color, ambient, diffusivity, specularity, smoothness } );  // Assign defaults.
-            Object.assign( this, properties );                                                        // Optionally override defaults.
-          }
-        override( properties )                      // Easily make temporary overridden versions of a base material, such as
-          { const copied = new this.constructor();  // of a different color or diffusivity.  Use "opacity" to override only that.
-            Object.assign( copied, this );
-            Object.assign( copied, properties );
-            copied.color = copied.color.copy();
-            if( properties[ "opacity" ] != undefined ) copied.color[3] = properties[ "opacity" ];
-            return copied;
-          }
-      }( this, color );
-  }
->>>>>>> 201fe1ff
   shared_glsl_code()            // ********* SHARED CODE, INCLUDED IN BOTH SHADERS *********
     { return `precision mediump float;
         const int N_LIGHTS = 2;             // We're limited to only so many inputs in hardware.  Lights are costly (lots of sub-values).
@@ -569,8 +521,7 @@
       this.update_matrices( gl, gpu, g_state, model_transform );  // First, send the matrices to the GPU.
       gl.uniform1f ( gpu.animation_time, g_state.animation_time / 1000 );
 
-      if( g_state.gouraud === undefined ) { g_state.gouraud = g_state.color_normals = false; }    // Keep the flags seen by the shader 
-<<<<<<< HEAD
+      if( g_state.gouraud === undefined ) { g_state.gouraud = g_state.color_normals = false; }    // Keep the flags seen by the shader
       gl.uniform1i( gpu.GOURAUD,        g_state.gouraud || material.gouraud );                // program up-to-date and make sure 
       gl.uniform1i( gpu.COLOR_NORMALS,  g_state.color_normals );                              // they are declared.
 
@@ -587,23 +538,6 @@
         material.texture.activate( context );
       }
       else  { gl.uniform1f ( gpu.USE_TEXTURE, 0 );   gpu.shader_attributes["texture_coord"].enabled = false; }
-=======
-      gl.uniform1i( gpu.GOURAUD_loc,        g_state.gouraud || material.gouraud );                // program up-to-date and make sure 
-      gl.uniform1i( gpu.COLOR_NORMALS_loc,  g_state.color_normals );                              // they are declared.
-
-      gl.uniform4fv( gpu.shapeColor_loc,     material.color       );    // Send the desired shape-wide material qualities 
-      gl.uniform1f ( gpu.ambient_loc,        material.ambient     );    // to the graphics card, where they will tweak the
-      gl.uniform1f ( gpu.diffusivity_loc,    material.diffusivity );    // Phong lighting formula.
-      gl.uniform1f ( gpu.specularity_loc,    material.specularity );
-      gl.uniform1f ( gpu.smoothness_loc,     material.smoothness  );
-
-      if( material.texture )                           // NOTE: To signal not to draw a texture, omit the texture parameter from Materials.
-      { gpu.shader_attributes["texture_coord"].enabled = true;
-        gl.uniform1f ( gpu.USE_TEXTURE_loc, 1 );
-        gl.bindTexture( gl.TEXTURE_2D, material.texture.id );
-      }
-      else  { gl.uniform1f ( gpu.USE_TEXTURE_loc, 0 );   gpu.shader_attributes["texture_coord"].enabled = false; }
->>>>>>> 201fe1ff
 
       if( !g_state.lights || !g_state.lights.length )  return;
       var lightPositions_flattened = [], lightColors_flattened = [], lightAttenuations_flattened = [];
@@ -616,17 +550,10 @@
       gl.uniform4fv( gpu.lightColor,          lightColors_flattened );
       gl.uniform1fv( gpu.attenuation_factor,  lightAttenuations_flattened );
     }
-<<<<<<< HEAD
   update_matrices( gl, gpu, g_state, model_transform )                                    // Helper function for sending matrices to GPU.
     {                                                  // (PCM will mean Projection * Camera * Model)
-      let [ P, C, M ]    = [ g_state.projection_transform, g_state.camera_transform, model_transform ],
+      let [ P, C, M ]    = [ g_state.projection_transform, g_state.camera_inverse, model_transform ],
             CM     =      C.times(  M ),     // Cache some extra products of our matrices to save computing them in the shader.
-=======
-  update_matrices( g_state, model_transform, gpu, gl )                                    // Helper function for sending matrices to GPU.
-    {                                                   // (PCM will mean Projection * Camera * Model)
-      let [ P, C, M ]    = [ g_state.projection_transform, g_state.camera_inverse, model_transform ],
-            CM     =      C.times(  M ),
->>>>>>> 201fe1ff
             PCM    =      P.times( CM ),
             inv_CM = Mat4.inverse( CM ).sub_block([0,0], [3,3]);
                                                                   // Send the current matrices to the shader.  Go ahead and pre-compute
@@ -666,43 +593,19 @@
 }
 
 
-<<<<<<< HEAD
 export class Movement_Controls extends Scene_Component    // Movement_Controls is a Scene_Component that can be attached to a canvas, like
-{                                                  // any other Scene, but it is a Secondary Scene Component -- meant to stack alongside
-                                                   // other scenes.  Rather than drawing anything it embeds both first-person and third-
-                                                   // person style controls into the website.  These can be uesd to manually move your
-                                                   // camera or other objects smoothly through your scene using key, mouse, and HTML
-                                                   // button controls to help you explore what's in it.
-
+{                                                         // any other Scene, but it is a Secondary Scene Component -- meant to stack alongside
+                                                          // other scenes.  Rather than drawing anything it embeds both first-person and third-
+                                                          // person style controls into the website.  These can be used to manually move your
+                                                          // camera or other objects smoothly through your scene using key, mouse, and HTML
+                                                          // button controls to help you explore what's in it.
   constructor( webgl_manager )
     { super( webgl_manager );
-      [ this.webgl_manager, this.roll, this.look_around_locked, this.invert ] = [ webgl_manager, 0, true, true ];                  // Data members
+      [ this.webgl_manager, this.roll, this.look_around_locked ] = [ webgl_manager, 0, true, true ];                  // Data members.
       [ this.thrust, this.pos, this.z_axis ] = [ Vec.of( 0,0,0 ), Vec.of( 0,0,0 ), Vec.of( 0,0,0 ) ];
-                                                 // The camera matrix is not actually stored here inside Movement_Controls; instead, track
-                                                 // an external matrix to modify. This target is a reference (made with closures) kept
-                                                 // in "globals" so it can be seen and set by other classes.  Initially, the default target
-                                                 // is the camera matrix that Shaders use, stored in the global graphics_state object.
-      this.target = function() { return webgl_manager.globals.movement_controls_target() }
-      webgl_manager.globals.movement_controls_target = function(t) { return webgl_manager.globals.graphics_state.camera_transform };
-      webgl_manager.globals.movement_controls_invert = this.will_invert = () => true;
-      webgl_manager.globals.has_controls = true;
-
-=======
-window.Movement_Controls = window.classes.Movement_Controls =
-class Movement_Controls extends Scene_Component    // Movement_Controls is a Scene_Component that can be attached to a canvas, like any 
-{                                                  // other Scene, but it is a Secondary Scene Component -- meant to stack alongside other
-                                                   // scenes.  Rather than drawing anything it embeds both first-person and third-person
-                                                   // style controls into the website.  These can be uesd to manually move your camera or
-                                                   // other objects smoothly through your scene using key, mouse, and HTML button controls
-                                                   // to help you explore what's in it.
-  constructor( context, control_box )
-    { super( context, control_box );
-      context.globals.controls = this;
-      [ this.context, this.roll, this.look_around_locked, this.invert ] = [ context, 0, true, true ];                  
-      [ this.thrust, this.pos, this.z_axis ] = [ Vec.of( 0,0,0 ), Vec.of( 0,0,0 ), Vec.of( 0,0,0 ) ];
->>>>>>> 201fe1ff
-      [ this.radians_per_frame, this.meters_per_frame, this.speed_multiplier ] = [ 1/200, 20, 1 ];
-
+      [ this.radians_per_frame, this.meters_per_frame, this.speed_multiplier ] = [ 1/200, 20, 1 ];                    // Constants.
+
+      webgl_manager.globals.controls = this;
       this.add_mouse_controls();
       this.reset();
     }                                        // The camera matrix is not actually stored here inside Movement_Controls; instead, track an
@@ -712,26 +615,19 @@
       this.inverse = inverse_closure;
     }                               // Initially, the default target is the camera matrix that Shaders use, stored in the 
   reset()                           // global graphics_state object.  Targets must be pointer references made using closures.
-    { this.set_recipient( () => this.context.globals.graphics_state.camera_transform, 
-                          () => this.context.globals.graphics_state.camera_inverse   );
+    { this.set_recipient( () => this.webgl_manager.globals.graphics_state.camera_transform, 
+                          () => this.webgl_manager.globals.graphics_state.camera_inverse   );
     }
   add_mouse_controls()
-    { const canvas = this.context.canvas;
+    { const canvas = this.webgl_manager.canvas;
       this.mouse = { "from_center": Vec.of( 0,0 ) };                           // Measure mouse steering, for rotating the flyaround camera:
-      const mouse_position = ( e, rect = webgl_manager.canvas.getBoundingClientRect() ) => 
+      const mouse_position = ( e, rect = canvas.getBoundingClientRect() ) => 
                                    Vec.of( e.clientX - (rect.left + rect.right)/2, e.clientY - (rect.bottom + rect.top)/2 );
                                         // Set up mouse response.  The last one stops us from reacting if the mouse leaves the canvas.
-<<<<<<< HEAD
-      document      .addEventListener( "mouseup",   e => { this.mouse.anchor = undefined; } );
-      webgl_manager.canvas.addEventListener( "mousedown", e => { e.preventDefault(); this.mouse.anchor      = mouse_position(e); } );
-      webgl_manager.canvas.addEventListener( "mousemove", e => { e.preventDefault(); this.mouse.from_center = mouse_position(e); } );
-      webgl_manager.canvas.addEventListener( "mouseout",  e => { if( !this.mouse.anchor ) this.mouse.from_center.scale(0) } );  
-=======
       document.addEventListener( "mouseup",   e => { this.mouse.anchor = undefined; } );
       canvas  .addEventListener( "mousedown", e => { e.preventDefault(); this.mouse.anchor      = mouse_position(e); } );
       canvas  .addEventListener( "mousemove", e => { e.preventDefault(); this.mouse.from_center = mouse_position(e); } );
-      canvas  .addEventListener( "mouseout",  e => { if( !this.mouse.anchor ) this.mouse.from_center.scale(0) } ); 
->>>>>>> 201fe1ff
+      canvas  .addEventListener( "mouseout",  e => { if( !this.mouse.anchor ) this.mouse.from_center.scale(0) } );
     }
   show_explanation( document_element ) { }
   make_control_panel()                                                        // This function of a scene sets up its keyboard shortcuts.
