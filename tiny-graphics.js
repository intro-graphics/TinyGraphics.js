// tiny-graphics.js - A file that shows how to organize a complete graphics program.
// It wraps common WebGL commands, math, and web page interactions.  (by Garett)

export class Vec extends Float32Array       // Vectors of floating point numbers.  This puts vector math into JavaScript.
                                            // See these examples for usage of each function:
  //     equals: "Vec.of( 1,0,0 ).equals( Vec.of( 1,0,0 ) )" returns true.
  //       plus: "Vec.of( 1,0,0 ).plus  ( Vec.of( 1,0,0 ) )" returns the Vec [ 2,0,0 ].
  //      minus: "Vec.of( 1,0,0 ).minus ( Vec.of( 1,0,0 ) )" returns the Vec [ 0,0,0 ].
  // mult-pairs: "Vec.of( 1,2,3 ).mult_pairs( Vec.of( 3,2,0 ) )" returns the Vec [ 3,4,0 ].
  //      scale: "Vec.of( 1,2,3 ).scale( 2 )" overwrites the Vec with [ 2,4,6 ].
  //      times: "Vec.of( 1,2,3 ).times( 2 )" returns the Vec [ 2,4,6 ].
  // randomized: Returns this Vec plus a random vector of a given maximum length.
  //        mix: "Vec.of( 0,2,4 ).mix( Vec.of( 10,10,10 ), .5 )" returns the Vec [ 5,6,7 ].
  //       norm: "Vec.of( 1,2,3 ).norm()" returns the square root of 15.
  // normalized: "Vec.of( 4,4,4 ).normalized()" returns the Vec [ sqrt(3), sqrt(3), sqrt(3) ]
  //  normalize: "Vec.of( 4,4,4 ).normalize()" overwrites the Vec with [ sqrt(3), sqrt(3), sqrt(3) ].
  //        dot: "Vec.of( 1,2,3 ).dot( Vec.of( 1,2,3 ) )" returns 15.
  //       cast: "Vec.cast( [-1,-1,0], [1,-1,0], [-1,1,0] )" converts a list of Array literals into a list of Vecs.
  //        to3: "Vec.of( 1,2,3,4 ).to3()" returns the Vec [ 1,2,3 ].  Use only on 4x1 Vecs to truncate them.
  //        to4: "Vec.of( 1,2,3 ).to4( true or false )" returns the homogeneous Vec [ 1,2,3, 1 or 0 ].  Use only on 3x1.
  //      cross: "Vec.of( 1,0,0 ).cross( Vec.of( 0,1,0 ) )" returns the Vec [ 0,0,1 ].  Use only on 3x1 Vecs.
  //  to_string: "Vec.of( 1,2,3 ).to_string()" returns "[vec 1, 2, 3]"
                            //  Notes:  Vecs should only be created with of() due to wierdness with the TypedArray spec.
                            //  Also, assign them with .copy() to avoid referring two variables to the same Vec object.
{ copy        () { return Vec.from( this )                                }
  equals     (b) { return this.every( (x,i) => x == b[i]                ) }
  plus       (b) { return this.map(   (x,i) => x +  b[i]                ) }
  minus      (b) { return this.map(   (x,i) => x -  b[i]                ) }
  mult_pairs (b) { return this.map(   (x,i) => x *  b[i]                ) }
  scale      (s) { this.forEach(  (x, i, a) => a[i] *= s                ) }
  times      (s) { return this.map(       x => s*x                      ) }
  randomized (s) { return this.map(       x => x + s*(Math.random()-.5) ) }
  mix     (b, s) { return this.map(   (x,i) => (1-s)*x + s*b[i]         ) }
  norm        () { return Math.sqrt( this.dot( this )                   ) }
  normalized  () { return this.times( 1/this.norm()                     ) }
  normalize   () {        this.scale( 1/this.norm()                     ) }
  dot(b)                                     // Optimized arithmetic unrolls loops for array lengths less than 4.
  { if( this.length == 3 ) return this[0]*b[0] + this[1]*b[1] + this[2]*b[2];
    if( this.length == 4 ) return this[0]*b[0] + this[1]*b[1] + this[2]*b[2] + this[3]*b[3];
    if( this.length >  4 ) return this.reduce( ( acc, x, i ) => { return acc + x*b[i]; }, 0 );
    return this[0]*b[0] + this[1]*b[1];                           // Assume a minimum length of 2.
  }                                       
  static cast( ...args ) { return args.map( x => Vec.from(x) ); } // For avoiding repeatedly typing Vec.of in lists.
  to3()          { return Vec.of( this[0], this[1], this[2]           ); }
  to4( isPoint ) { return Vec.of( this[0], this[1], this[2], +isPoint ); }
  cross(b) { return Vec.of( this[1]*b[2] - this[2]*b[1], this[2]*b[0] - this[0]*b[2], this[0]*b[1] - this[1]*b[0] ); }
  to_string() { return "[vec " + this.join( ", " ) + "]" }
}


export class Mat extends Array                         // M by N matrices of floats.  Enables matrix and vector math.  Usage:
  //  "Mat( rows )" returns a Mat with those rows, where rows is an array of float arrays.
  //  "M.set_identity( m, n )" assigns the m by n identity matrix to Mat M.
  //  "M.sub_block( start, end )" where start and end are each a [ row, column ] pair returns a sub-rectangle cut out from M.
  //  "M.copy()" creates a deep copy of M and returns it so you can modify it without affecting the original.
  //  "M.equals(b)" as well as plus and minus work the same as for Vec but the two operands are Mats instead; b must be a Mat.
  //  "M.transposed()" returns a new matrix where all rows of M became columns and vice versa.
  //  "M.times(b)" (where the post-multiplied b can be a scalar, a Vec, or another Mat) returns a new Mat or Vec holding the product.
  //  "M.pre_multiply(b)"  overwrites the matrix M with the product of b * M where b must be another Mat.
  //  "M.post_multiply(b)" overwrites the matrix M with the product of M * b where b can be a Mat, Vec, or scalar.
  //  "Mat.flatten_2D_to_1D( M )" flattens input (a Mat or any array of Vecs or float arrays) into a row-major 1D array of raw floats.
  //  "M.to_string()" where M contains the 4x4 identity returns "[[1, 0, 0, 0] [0, 1, 0, 0] [0, 0, 1, 0] [0, 0, 0, 1]]".
{ constructor  ( ...args ) { super(0); this.push( ...args ) }
  set_identity ( m, n )    { this.length = 0; for( let i = 0; i < m; i++ ) { this.push( Array(n).fill(0) ); if( i < n ) this[i][i] = 1; } }
  sub_block( start, end )  { return Mat.from( this.slice( start[0], end[0] ).map( r => r.slice( start[1], end[1] ) ) ); }
  copy      () { return this.map(      r  => Vec.of ( ...r )                  ) }
  equals   (b) { return this.every( (r,i) => r.every( (x,j) => x == b[i][j] ) ) }
  plus     (b) { return this.map(   (r,i) => r.map  ( (x,j) => x +  b[i][j] ) ) }
  minus    (b) { return this.map(   (r,i) => r.map  ( (x,j) => x -  b[i][j] ) ) }
  transposed() { return this.map(   (r,i) => r.map  ( (x,j) =>   this[j][i] ) ) }
  times    (b)                                                                       
    { const len = b.length;
      if( typeof len  === "undefined" ) return this.map( r => r.map( x => b*x ) );   // Mat * scalar case.
      const len2 = b[0].length;    
      if( typeof len2 === "undefined" )
      { let result = new Vec( this.length );                                         // Mat * Vec case.
        for( let r=0; r < len; r++ ) result[r] = b.dot(this[r]);                      
        return result;
      }
      let result = Mat.from( new Array( this.length ) );
      for( let r = 0; r < this.length; r++ )                                         // Mat * Mat case.
      { result[ r ] = new Array( len2 );
        for( let c = 0, sum = 0; c < len2; c++ )
        { result[ r ][ c ] = 0;
          for( let r2 = 0; r2 < len; r2++ )
            result[ r ][ c ] += this[ r ][ r2 ] * b[ r2 ][ c ];
        }
      }
      return result;
    }
  pre_multiply (b) { const new_value = b.times( this ); this.length = 0; this.push( ...new_value ); return this; }
  post_multiply(b) { const new_value = this.times( b ); this.length = 0; this.push( ...new_value ); return this; }
  static flatten_2D_to_1D( M )
    { let index = 0, floats = new Float32Array( M.length && M.length * M[0].length );
      for( let i = 0; i < M.length; i++ ) for( let j = 0; j < M[i].length; j++ ) floats[ index++ ] = M[i][j];
      return floats;
    }
  to_string() { return "[" + this.map( (r,i) => "[" + r.join(", ") + "]" ).join(" ") + "]" }
}


export class Mat4 extends Mat                               // Generate special 4x4 matrices that are useful for graphics.
{ static identity()       { return Mat.of( [ 1,0,0,0 ], [ 0,1,0,0 ], [ 0,0,1,0 ], [ 0,0,0,1 ] ); };
  static rotation( angle, axis )                                                    // Requires a scalar (angle) and a 3x1 Vec (axis)
                          { let [ x, y, z ] = Vec.from( axis ).normalized(), 
                                   [ c, s ] = [ Math.cos( angle ), Math.sin( angle ) ], omc = 1.0 - c;
                            return Mat.of( [ x*x*omc + c,   x*y*omc - z*s, x*z*omc + y*s, 0 ],
                                           [ x*y*omc + z*s, y*y*omc + c,   y*z*omc - x*s, 0 ],
                                           [ x*z*omc - y*s, y*z*omc + x*s, z*z*omc + c,   0 ],
                                           [ 0,             0,             0,             1 ] );
                          }
  static scale( s )       { return Mat.of( [ s[0], 0,    0,    0 ],                 // Requires a 3x1 Vec.
                                           [ 0,    s[1], 0,    0 ],
                                           [ 0,    0,    s[2], 0 ],
                                           [ 0,    0,    0,    1 ] );
                          }
  static translation( t ) { return Mat.of( [ 1, 0, 0, t[0] ],                       // Requires a 3x1 Vec.
                                           [ 0, 1, 0, t[1] ],
                                           [ 0, 0, 1, t[2] ],
                                           [ 0, 0, 0,   1  ] );
                          }                      
  // Note:  look_at() assumes the result will be used for a camera and stores its result in inverse space.  You can also use
  // it to point the basis of any *object* towards anything but you must re-invert it first.  Each input must be 3x1 Vec.                         
  static look_at( eye, at, up ) { let z = at.minus( eye ).normalized(),
                                      x =  z.cross( up  ).normalized(),        // Compute vectors along the requested coordinate axes.
                                      y =  x.cross( z   ).normalized();        // This is the "updated" and orthogonalized local y axis.
                            if( !x.every( i => i==i ) )                  // Check for NaN, indicating a degenerate cross product, which
                              throw "Two parallel vectors were given";   // happens if eye == at, or if at minus eye is parallel to up.
                            z.scale( -1 );                               // Enforce right-handed coordinate system.                                   
                            return Mat4.translation([ -x.dot( eye ), -y.dot( eye ), -z.dot( eye ) ])
                                   .times( Mat.of( x.to4(0), y.to4(0), z.to4(0), Vec.of( 0,0,0,1 ) ) );
                          }
  static orthographic( left, right, bottom, top, near, far )                        // Box-shaped view volume for projection.
                          { return    Mat4.scale( Vec.of( 1/(right - left), 1/(top - bottom), 1/(far - near) ) )
                              .times( Mat4.translation( Vec.of( -left - right, -top - bottom, -near - far ) ) )
                              .times( Mat4.scale( Vec.of( 2, 2, -2 ) ) );
                          }
  static perspective( fov_y, aspect, near, far )                                    // Frustum-shaped view volume for projection.
                          { const f = 1/Math.tan( fov_y/2 ), d = far - near;
                            return Mat.of( [ f/aspect, 0,               0,               0 ],
                                           [ 0,        f,               0,               0 ],
                                           [ 0,        0, -(near+far) / d, -2*near*far / d ],
                                           [ 0,        0,              -1,               0 ] );
                          }
  static inverse( m )              // Computing a 4x4 inverse is slow because of the amount of steps; call fewer times when possible.
    { const result = Mat4.identity(), m00 = m[0][0], m01 = m[0][1], m02 = m[0][2], m03 = m[0][3],
                                      m10 = m[1][0], m11 = m[1][1], m12 = m[1][2], m13 = m[1][3],
                                      m20 = m[2][0], m21 = m[2][1], m22 = m[2][2], m23 = m[2][3],
                                      m30 = m[3][0], m31 = m[3][1], m32 = m[3][2], m33 = m[3][3];
      result[ 0 ][ 0 ] = m12 * m23 * m31 - m13 * m22 * m31 + m13 * m21 * m32 - m11 * m23 * m32 - m12 * m21 * m33 + m11 * m22 * m33;
      result[ 0 ][ 1 ] = m03 * m22 * m31 - m02 * m23 * m31 - m03 * m21 * m32 + m01 * m23 * m32 + m02 * m21 * m33 - m01 * m22 * m33;
      result[ 0 ][ 2 ] = m02 * m13 * m31 - m03 * m12 * m31 + m03 * m11 * m32 - m01 * m13 * m32 - m02 * m11 * m33 + m01 * m12 * m33;
      result[ 0 ][ 3 ] = m03 * m12 * m21 - m02 * m13 * m21 - m03 * m11 * m22 + m01 * m13 * m22 + m02 * m11 * m23 - m01 * m12 * m23;
      result[ 1 ][ 0 ] = m13 * m22 * m30 - m12 * m23 * m30 - m13 * m20 * m32 + m10 * m23 * m32 + m12 * m20 * m33 - m10 * m22 * m33;
      result[ 1 ][ 1 ] = m02 * m23 * m30 - m03 * m22 * m30 + m03 * m20 * m32 - m00 * m23 * m32 - m02 * m20 * m33 + m00 * m22 * m33;
      result[ 1 ][ 2 ] = m03 * m12 * m30 - m02 * m13 * m30 - m03 * m10 * m32 + m00 * m13 * m32 + m02 * m10 * m33 - m00 * m12 * m33;
      result[ 1 ][ 3 ] = m02 * m13 * m20 - m03 * m12 * m20 + m03 * m10 * m22 - m00 * m13 * m22 - m02 * m10 * m23 + m00 * m12 * m23;
      result[ 2 ][ 0 ] = m11 * m23 * m30 - m13 * m21 * m30 + m13 * m20 * m31 - m10 * m23 * m31 - m11 * m20 * m33 + m10 * m21 * m33;
      result[ 2 ][ 1 ] = m03 * m21 * m30 - m01 * m23 * m30 - m03 * m20 * m31 + m00 * m23 * m31 + m01 * m20 * m33 - m00 * m21 * m33;
      result[ 2 ][ 2 ] = m01 * m13 * m30 - m03 * m11 * m30 + m03 * m10 * m31 - m00 * m13 * m31 - m01 * m10 * m33 + m00 * m11 * m33;
      result[ 2 ][ 3 ] = m03 * m11 * m20 - m01 * m13 * m20 - m03 * m10 * m21 + m00 * m13 * m21 + m01 * m10 * m23 - m00 * m11 * m23;
      result[ 3 ][ 0 ] = m12 * m21 * m30 - m11 * m22 * m30 - m12 * m20 * m31 + m10 * m22 * m31 + m11 * m20 * m32 - m10 * m21 * m32;
      result[ 3 ][ 1 ] = m01 * m22 * m30 - m02 * m21 * m30 + m02 * m20 * m31 - m00 * m22 * m31 - m01 * m20 * m32 + m00 * m21 * m32;
      result[ 3 ][ 2 ] = m02 * m11 * m30 - m01 * m12 * m30 - m02 * m10 * m31 + m00 * m12 * m31 + m01 * m10 * m32 - m00 * m11 * m32;
      result[ 3 ][ 3 ] = m01 * m12 * m20 - m02 * m11 * m20 + m02 * m10 * m21 - m00 * m12 * m21 - m01 * m10 * m22 + m00 * m11 * m22;
                                                                                               // Divide by determinant and return.
      return result.times( 1/( m00*result[0][0] + m10*result[0][1] + m20*result[0][2] + m30*result[0][3] ) );
    }
}


export class Keyboard_Manager     // This class maintains a running list of which keys are depressed.  You can map combinations of shortcut
  {                        // keys to trigger callbacks you provide by calling add().  See add()'s arguments.  The shortcut list is 
                           // indexed by convenient strings showing each bound shortcut combination.  The constructor optionally
                           // takes "target", which is the desired DOM element for keys to be pressed inside of, and
                           // "callback_behavior", which will be called for every key action and allows extra behavior on each event
                           // -- giving an opportunity to customize their bubbling, preventDefault, and more.  It defaults to no
                           // additional behavior besides the callback itself on each assigned key action.
    constructor( target = document, callback_behavior = ( callback, event ) => callback( event ) )
      { this.saved_controls = {};     
        this.actively_pressed_keys = new Set();
        this.callback_behavior = callback_behavior;
        target.addEventListener( "keydown",     this.key_down_handler.bind( this ) );
        target.addEventListener( "keyup",       this.  key_up_handler.bind( this ) );
        window.addEventListener( "focus", () => this.actively_pressed_keys.clear() );  // Deal with stuck keys during focus change.
      }
    key_down_handler( event )
      { if( [ "INPUT", "TEXTAREA" ].includes( event.target.tagName ) ) return;    // Don't interfere with typing.
        this.actively_pressed_keys.add( event.key );                              // Track the pressed key.
        for( let saved of Object.values( this.saved_controls ) )                  // Re-check all the keydown handlers.
        { if( saved.shortcut_combination.every( s => this.actively_pressed_keys.has( s ) )
            && event. ctrlKey   == saved.shortcut_combination.includes( "Control" )
            && event.shiftKey   == saved.shortcut_combination.includes( "Shift" )
            && event.  altKey   == saved.shortcut_combination.includes( "Alt" )
            && event. metaKey   == saved.shortcut_combination.includes( "Meta" ) )  // Modifiers must exactly match.
              this.callback_behavior( saved.callback, event );                      // The keys match, so fire the callback.
        }
      }
    key_up_handler( event )
      { const lower_symbols = "qwertyuiopasdfghjklzxcvbnm1234567890-=[]\\;',./",
              upper_symbols = "QWERTYUIOPASDFGHJKLZXCVBNM!@#$%^&*()_+{}|:\"<>?";
        
        const lifted_key_symbols = [ event.key, upper_symbols[ lower_symbols.indexOf( event.key ) ],
                                                lower_symbols[ upper_symbols.indexOf( event.key ) ] ];
                                                                                          // Call keyup for any shortcuts 
        for( let saved of Object.values( this.saved_controls ) )                          // that depended on the released
          if( lifted_key_symbols.some( s => saved.shortcut_combination.includes( s ) ) )  // key or its shift-key counterparts.
            this.callback_behavior( saved.keyup_callback, event );                  // The keys match, so fire the callback.
        lifted_key_symbols.forEach( k => this.actively_pressed_keys.delete( k ) );
      }
      // Method add() adds a keyboard operation.  The argument shortcut_combination wants an array of strings that follow 
      // standard KeyboardEvent key names. Both the keyup and keydown callbacks for any key combo are optional.
    add( shortcut_combination, callback = () => {}, keyup_callback = () => {} )
      { this.saved_controls[ shortcut_combination.join('+') ] = { shortcut_combination, callback, keyup_callback }; }
  }


export class Graphics_Card_Object       // Extending this class allows an object to, whenever used, copy
{                                       // itself onto a GPU context whenever it has not already been.
  constructor() { this.gpu_instances = new Map() }     // Track which GPU contexts this object has copied itself onto.
  copy_onto_graphics_card( context, ...args )
    { // To use this function, super call it, then populate the "gpu instance" object 
      // it returns with whatever GPU pointers you need (via performing WebGL calls).
    
      const existing_instance = this.gpu_instances.get( context );
      if( !existing_instance )
        this.check_idiot_alarm( ...args );    // Don't let beginners call the expensive copy_onto_graphics_card function too many times; 
                                              // beginner WebGL programs typically only need to call it a few times.
                                              // Don't trigger the idiot alarm if the user is correctly re-using
                                              // an existing GPU context and merely overwriting parts of itself.
     
                                              // Check if this object already exists on that GPU context.
      return existing_instance ||             // If necessary, start a new object associated with the context.
             this.gpu_instances.set( context, this.make_gpu_representation() ).get( context );
    }
  check_idiot_alarm( args )                      // Warn the user if they are avoidably making too many GPU objects.
    { Graphics_Card_Object.idiot_alarm |= 0;     // Start a program-wide counter.
      if( Graphics_Card_Object.idiot_alarm++ > 200 )
        throw `Error: You are sending a lot of object definitions to the GPU, probably by mistake!  Many of them are likely duplicates, which you
               don't want since sending each one is very slow.  To avoid this, from your display() function avoid ever declaring a Shape Shader
               or Texture (or subclass of these) with "new", thus causing the definition to be re-created and re-transmitted every frame.  
               Instead, call these in your scene's constructor and keep the result as a class member, or otherwise make sure it only happens 
               once.  In the off chance that you have a somehow deformable shape that MUST change every frame, then at least use the special
               arguments of copy_onto_graphics_card to limit which buffers get overwritten every frame to only the necessary ones.`;
    }
  activate( context, ...args )   // To use this, super call it to retrieve a container of GPU pointers associated with this object.  If 
                                 // none existed one will be created.  Then do any WebGL calls you need that require GPU pointers.
    { return this.gpu_instances.get( context ) || this.copy_onto_graphics_card( context, ...args ) }
  make_gpu_representation() {}             // Override this in your subclass, defining a blank container of GPU references for itself.
}



export class Vertex_Buffer extends Graphics_Card_Object    // To use Vertex_Buffer, make a subclass of it that overrides the constructor and fills in the right fields.  
{                             // Vertex_Buffer organizes data related to one 3D shape and copies it into GPU memory.  That data is broken
                              // down per vertex in the shape.  You can make several fields that you can look up in a vertex; for each
                              // field, a whole array will be made here of that data type and it will be indexed per vertex.  Along with
                              // those lists is an additional array "indices" describing triangles, expressed as triples of vertex indices,
                              // connecting the vertices to one another.
  constructor( ...array_names )                          // This superclass constructor expects a list of names of arrays that you plan for
<<<<<<< HEAD
    { super();
      [ this.arrays, this.indices ] = [ {}, [] ];
      for( let name of array_names ) this.arrays[ name ] = []; // Initialize a blank array member of the Shape with each of the names provided.      
    }
  copy_onto_graphics_card( context, selection_of_arrays = Object.keys( this.arrays ), write_to_indices = true )
    {     // Send the completed vertex and index lists to their own buffers in the graphics card.
          // Optional arguments allow calling this again to overwrite some or all GPU buffers as needed.
      const gpu_instance = super.copy_onto_graphics_card( context, selection_of_arrays, write_to_indices );

      const gl = context;
      for( let name of selection_of_arrays )
        { const buffer = gpu_instance.webGL_buffer_pointers[ name ] = gl.createBuffer();
=======
    { Object.assign( this, { arrays: {}, indices: [], WebGL_buffer_pointers: {} } );    // Get ready to associate a GPU buffer with each array.
      for( let name of array_names ) this.arrays[ name ] = []; // Initialize a blank array member of the Shape with each of the names provided.
      this.indexed = true;                  // By default all shapes assume indexed drawing using drawElements().
    }
  copy_onto_graphics_card( gl, selection_of_arrays = Object.keys( this.arrays ), write_to_indices = true )
    {                                        // Send the completed vertex and index lists to their own buffers in the graphics card.
      for( let name of selection_of_arrays )    // Optional arguments allow calling this again to overwrite some or all GPU buffers as needed.
        { let buffer = this.WebGL_buffer_pointers[ name ] = gl.createBuffer();
>>>>>>> 201fe1ff
          gl.bindBuffer( gl.ARRAY_BUFFER, buffer );
          gl.bufferData( gl.ARRAY_BUFFER, Mat.flatten_2D_to_1D( this.arrays[ name ] ), gl.STATIC_DRAW );
        }
      if( this.indices.length && write_to_indices )
      { gl.getExtension( "OES_element_index_uint" );          // Load an extension to allow shapes with more 
        this.index_buffer = gl.createBuffer();                // vertices than type "short" can hold.
        gl.bindBuffer( gl.ELEMENT_ARRAY_BUFFER, this.index_buffer );
        gl.bufferData( gl.ELEMENT_ARRAY_BUFFER, new Uint32Array( this.indices ), gl.STATIC_DRAW );
      }
      return gpu_instance;
    }
  make_gpu_representation() { return { webGL_buffer_pointers: {} } }
  execute_shaders( gl, type )     // Draws this shape's entire vertex buffer.
    { if( this.indices.length )
      { gl.bindBuffer( gl.ELEMENT_ARRAY_BUFFER, this.index_buffer );                          
<<<<<<< HEAD
        gl.drawElements( gl[type], this.indices.length, gl.UNSIGNED_INT, 0 ) 
      }                                                                                 // If no indices were provided, assume the 
      else  gl.drawArrays( gl[type], 0, Object.values( this.arrays )[0].length );       // vertices are arranged as triples.
    }
  draw( context, graphics_state, model_transform, material, type = "TRIANGLES" )
                                                          // To appear onscreen, a shape of any variety goes through the draw() function,
    {                                                     // which executes the shader programs.  The shaders draw the right shape due to
                                                          // pre-selecting the correct buffer region in the GPU that holds that shape's data.
      const gpu_instance = this.activate( context );
      material.shader.activate( context, gpu_instance.webGL_buffer_pointers, graphics_state, model_transform, material );
      this.execute_shaders( context, type );                                                // Run the shaders to draw every triangle now.
    }
=======
        gl.drawElements( this.gl[type], this.indices.length, gl.UNSIGNED_INT, 0 ) 
      }                                                                                      // If no indices were provided, assume 
      else  gl.drawArrays( this.gl[type], 0, Object.values( this.arrays )[0].length );       // the vertices are arranged as triples.
    }
  draw( graphics_state, model_transform, material, type = "TRIANGLES", gl = this.gl )        // To appear onscreen, a shape of any variety
    { if( !this.gl ) throw "This shape's arrays are not copied over to graphics card yet.";  // goes through this draw() function, which
      material.shader.activate();                                                            // executes the shader programs.  The shaders
      material.shader.update_GPU( graphics_state, model_transform, material );               // draw the right shape due to pre-selecting
                                                                                             // the correct buffer region in the GPU that
      for( let [ attr_name, attribute ] of Object.entries( material.shader.g_addrs.shader_attributes ) )  // holds that shape's data.
      { if( !attribute.enabled )
          { if( attribute.index >= 0 ) gl.disableVertexAttribArray( attribute.index );
            continue;
          }
        gl.enableVertexAttribArray( attribute.index );
        gl.bindBuffer( gl.ARRAY_BUFFER, this.WebGL_buffer_pointers[ attr_name ] );                  // Activate the correct buffer.
        gl.vertexAttribPointer( attribute.index, attribute.size, attribute.type,                   // Populate each attribute 
                                attribute.normalized, attribute.stride, attribute.pointer );       // from the active buffer.
      }
      this.execute_shaders( gl, type );                                                // Run the shaders to draw every triangle now.
    }                                                                  
>>>>>>> 201fe1ff
}


export class Shape extends Vertex_Buffer
{           // This class is used the same way as Vertex_Buffer, by subclassing it and writing a constructor that fills in certain fields.
            // Shape extends Vertex_Buffer's functionality for copying shapes into buffers the graphics card's memory.  It also adds the
            // basic assumption that each vertex will have a 3D position and a 3D normal vector as available fields to look up.  This means
            // there will be at least two arrays for the user to fill in: "positions" enumerating all the vertices' locations, and "normals"
            // enumerating all vertices' normal vectors pointing away from the surface.  Both are of type Vec of length 3.  By including 
            // these, Shape adds to class Vertex_Buffer the ability to compound shapes in together into a single performance-friendly
            // Vertex_Buffer, placing this shape into a larger one at a custom transforms by adjusting positions and normals with a call to
            // insert_transformed_copy_into().  Compared to Vertex_Buffer we also gain the ability via flat-shading to compute normals from
            // scratch for a shape that has none, and the ability to eliminate inter-triangle sharing of vertices for any data we want to
            // abruptly vary as we cross over a triangle edge (such as texture images).

            // Like in class Vertex_Buffer we have an array "indices" to fill in as well, a list of index triples defining which three 
            // vertices belong to each triangle.  Call new on a Shape and fill its arrays (probably in an overridden constructor).  Then,
            // submit it to Scene_Component's submit_shapes() and the GPU buffers will receive all the per-vertex data and the triangles
            // list needed to draw the shape correctly.

            // IMPORTANT: To use this class you must define all fields for every single vertex by filling in the arrays of each field, so 
            // this includes positions, normals, any more fields a specific Shape subclass decides to include per vertex, such as texture 
            // coordinates.  Be warned that leaving any empty elements in the lists will result in an out of bounds GPU warning (and nothing
            // drawn) whenever the "indices" list contains references to that position in the lists.
  static insert_transformed_copy_into( recipient, args, points_transform = Mat4.identity() )    // For building compound shapes.
    { const temp_shape = new this( ...args );  // If you try to bypass making a temporary shape and instead directly insert new data into
                                               // the recipient, you'll run into trouble when the recursion tree stops at different depths.
      recipient.indices.push( ...temp_shape.indices.map( i => i + recipient.arrays.position.length ) );
      
      for( let a in temp_shape.arrays )                // Copy each array from temp_shape into the recipient shape.
<<<<<<< HEAD
      { if( a == "position" || a == "tangents" )       // Apply points_transform to all points added during this call:
=======
      { if( a == "position" )                          // Apply points_transform to all points added during this call:
>>>>>>> 201fe1ff
          recipient.arrays[a].push( ...temp_shape.arrays[a].map( p => points_transform.times( p.to4(1) ).to3() ) );
        else if( a == "normal" )                       // Do the same for normals, but use the inverse transpose matrix as math requires:
          recipient.arrays[a].push( ...temp_shape.arrays[a].map( n => Mat4.inverse( points_transform.transposed() ).times( n.to4(1) ).to3() ) );
        else recipient.arrays[a].push( ...temp_shape.arrays[a] );     // All other arrays get copied in unmodified.
      }
    }
  make_flat_shaded_version()                            // Auto-generate a new class that re-uses any Shape's points, 
    { return class extends this.constructor             // but with new normals generated from flat shading.
      { constructor( ...args ) { super( ...args );  this.duplicate_the_shared_vertices();  this.flat_shade(); }
        duplicate_the_shared_vertices()
          {   //  Prepare an indexed shape for flat shading if it is not ready -- that is, if there are any edges where 
              //  the same vertices are indexed by both the adjacent triangles, and those two triangles are not co-planar.
              //  The two would therefore fight over assigning different normal vectors to the shared vertices.
            const arrays = {};
            for( let arr in this.arrays ) arrays[ arr ] = [];
<<<<<<< HEAD
            for( let index of this.indices )
=======
            for( let index of this.indices.entries() )
>>>>>>> 201fe1ff
              for( let arr in this.arrays )
                arrays[ arr ].push( this.arrays[ arr ][ index ] );      // Make re-arranged versions of each data field, with
            Object.assign( this.arrays, arrays );                       // copied values every time an index was formerly re-used.
            this.indices = this.indices.map( (x,i) => i );    // Without shared vertices, we can use sequential numbering.
          }
        flat_shade()                // Automatically assign the correct normals to each triangular element to achieve flat shading.
          {                         // Affect all recently added triangles (those past "offset" in the list).  Assumes that no
<<<<<<< HEAD
            this.indices.length = false;   // vertices are shared across seams.   First, iterate through the index or position triples:
            for( let counter = 0; counter < (this.indices.length ? this.indices.length : this.arrays.position.length); counter += 3 )
            { const indices = this.indices.length ? [ this.indices[ counter ], this.indices[ counter + 1 ], this.indices[ counter + 2 ] ] : 
=======
            this.indexed = false;   // vertices are shared across seams.   First, iterate through the index or position triples:
            for( let counter = 0; counter < (this.indexed ? this.indices.length : this.arrays.position.length); counter += 3 )
            { const indices = this.indexed ? [ this.indices[ counter ], this.indices[ counter + 1 ], this.indices[ counter + 2 ] ] : 
>>>>>>> 201fe1ff
                                             [ counter, counter + 1, counter + 2 ];
              const [ p1, p2, p3 ] = indices.map( i => this.arrays.position[ i ] );
              const n1 = p1.minus(p2).cross( p3.minus(p1) ).normalized();          // Cross the two edge vectors of this
                                                                                   // triangle together to get its normal.
               if( n1.times(.1).plus(p1).norm() < p1.norm() ) n1.scale(-1);        // Flip the normal if adding it to the 
                                                                                   // triangle brings it closer to the origin.
              for( let i of indices ) this.arrays.normal[ i ] = Vec.from( n1 );    // Propagate this normal to the 3 vertices.
            }
          }
      }
    }
  normalize_positions( keep_aspect_ratios = true )
<<<<<<< HEAD
    { let p_arr = this.arrays.position;
      const average_position = p_arr.reduce( (acc,p) => acc.plus( p.times( 1/p_arr.length ) ), Vec.of( 0,0,0 ) );
      p_arr = p_arr.map( p => p.minus( average_position ) );           // Center the point cloud on the origin.
=======
    { const p_arr = this.arrays.position;
      const average_position = p_arr.reduce( (acc,p) => acc.plus( p.times( 1/p_arr.length ) ), Vec.of( 0,0,0 ) );
      p_arr = p_arr.map( p => p.minus( average_position  ) );           // Center the point cloud on the origin.
>>>>>>> 201fe1ff
      const average_lengths  = p_arr.reduce( (acc,p) => 
                                         acc.plus( p.map( x => Math.abs(x) ).times( 1/p_arr.length ) ), Vec.of( 0,0,0 ) );
      if( keep_aspect_ratios )                            // Divide each axis by its average distance from the origin.
        this.arrays.position = p_arr.map( p => p.map( (x,i) => x/average_lengths[i] ) );    
      else
        this.arrays.position = p_arr.map( p => p.times( 1/average_lengths.norm() ) );
    }
}


<<<<<<< HEAD
=======
window.Graphics_State = window.tiny_graphics.Graphics_State =
class Graphics_State                                            // Stores things that affect multiple shapes, such as lights and the camera.
{ constructor( camera_transform = Mat4.identity(), projection_transform = Mat4.identity() ) 
    { Object.assign( this, { camera_transform, camera_inverse: Mat4.inverse( camera_transform ), projection_transform, 
                             animation_time: 0, animation_delta_time: 0, lights: [] } ); }
}
>>>>>>> 201fe1ff

export class Light                                             // The properties of one light in the scene (Two 4x1 Vecs and a scalar)
{ constructor( position, color, size ) { Object.assign( this, { position, color, attenuation: 1/size } ); }  };

export class Color extends Vec { }    // Just an alias.  Colors are special 4x1 vectors expressed as ( red, green, blue, opacity ) each from 0 to 1.


export class Graphics_Addresses    // For organizing communication with the GPU for Shaders.  Now that we've compiled the Shader, we can query 
{                           // some things about the compiled program, such as the memory addresses it will use for uniform variables, 
                            // and the types and indices of its per-vertex attributes.  We'll need those for building vertex buffers.
  constructor( program, gl )
  { const num_uniforms = gl.getProgramParameter(program, gl.ACTIVE_UNIFORMS);
    for (let i = 0; i < num_uniforms; ++i)
      { let u = gl.getActiveUniform(program, i).name.split('[')[0];    // Retrieve the GPU addresses of each uniform variable in the shader
        this[ u ] = gl.getUniformLocation( program, u );               // based on their names, and store these pointers for later.
      }
    
    this.shader_attributes = {};                // Assume per-vertex attributes will each be a set of 1 to 4 floats:
    const type_to_size_mapping = { 0x1406: 1, 0x8B50: 2, 0x8B51: 3, 0x8B52: 4 };
    const numAttribs = gl.getProgramParameter( program, gl.ACTIVE_ATTRIBUTES ); 
    for ( let i = 0; i < numAttribs; i++ )      // https://github.com/greggman/twgl.js/blob/master/dist/twgl-full.js for another example.
    { const attribInfo = gl.getActiveAttrib( program, i );
      this.shader_attributes[ attribInfo.name ] = { index: gl.getAttribLocation( program, attribInfo.name ),  // Pointers to all shader
                                                    size: type_to_size_mapping[ attribInfo.type ],            // attribute variables
                                                    enabled: true, type: gl.FLOAT,
                                                    normalized: false, stride: 0, pointer: 0 };
    } 
  }
}


export class Overridable     // Class Overridable allows a short way to create modified versions of JavaScript objects.  Some properties are
{                     // replaced with substitutes that you provide, without having to write out a new object from scratch.
       // To override, simply pass in "replacement", a JS Object of keys/values you want to override, to generate a new object.
       // For shorthand you can leave off the key and only provide a value (pass in directly as "replacement") and a guess will
       // be used for which member you want overridden based on type.  
  override( replacement ) { return this.helper( replacement, Object.create( this.constructor.prototype ) ) }
  replace(  replacement ) { return this.helper( replacement, this ) } // Replace is like override but modifies the original object.
  helper( replacement, target )
    { Object.assign( target, this );    // Clone all of our keys/values
      if( replacement.constructor === Object )
        return Object.assign( target, replacement );       // If a JS object was given, use its entries to override;
                                                           // Otherwise we'll try to guess the key to override by type.
      const matching_keys_by_type = Object.entries( this ).filter( ([key, value]) => replacement instanceof value.constructor );
      if( !matching_keys_by_type[0] ) throw "Overridable: Can't figure out which value you're trying to replace; nothing matched by type.";
      return Object.assign( target, { [ matching_keys_by_type[0][0] ]: replacement } );
    }
}



export class Graphics_State extends Overridable                 // Stores things that affect multiple shapes, such as lights and the camera.
{ constructor( camera_transform = Mat4.identity(), projection_transform = Mat4.identity() ) 
    { super(); Object.assign( this, { camera_transform, projection_transform, animation_time: 0, animation_delta_time: 0 } ); }
}


export class Shader extends Graphics_Card_Object     // Your subclasses of Shader will manage strings of GLSL code that will be sent to the GPU and will run, to
{                                             // draw every shape.  Extend the class and fill in the abstract functions; the constructor needs them.
  copy_onto_graphics_card( context )
    { const gpu_instance = super.copy_onto_graphics_card( context ),
                 program = gpu_instance.program || context.createProgram();

      const gl     = context;
      const shared = this.shared_glsl_code() || "";
      
      const vertShdr = gl.createShader( gl.VERTEX_SHADER );
      gl.shaderSource( vertShdr, shared + this.vertex_glsl_code() );
      gl.compileShader( vertShdr );
      if( !gl.getShaderParameter(vertShdr, gl.COMPILE_STATUS) ) throw "Vertex shader compile error: "   + gl.getShaderInfoLog( vertShdr );

      const fragShdr = gl.createShader( gl.FRAGMENT_SHADER );
      gl.shaderSource( fragShdr, shared + this.fragment_glsl_code() );
      gl.compileShader( fragShdr );
      if( !gl.getShaderParameter(fragShdr, gl.COMPILE_STATUS) ) throw "Fragment shader compile error: " + gl.getShaderInfoLog( fragShdr );

      gl.attachShader( program, vertShdr );
      gl.attachShader( program, fragShdr );
      gl.linkProgram(  program );
      if( !gl.getProgramParameter( program, gl.LINK_STATUS) ) throw "Shader linker error: "           + gl.getProgramInfoLog( this.program );

      if( !gpu_instance.program )
        Object.assign( gpu_instance, { program, gpu_addresses: new Graphics_Addresses( program, gl ) } );
      return gpu_instance;
    }
  make_gpu_representation() { return { program: undefined, gpu_addresses: undefined } }
  activate( context, buffer_pointers, graphics_state, model_transform, material )
    { const gpu_instance = super.activate( context );

      context.useProgram( gpu_instance.program );

          // --- Send over all the values needed by this particular shader to the GPU: ---
      this.update_GPU( context, gpu_instance.gpu_addresses, graphics_state, model_transform, material );
      
          // --- Turn on all the correct attributes and make sure they're pointing to the correct ranges in GPU memory. ---
      for( let [ attr_name, attribute ] of Object.entries( gpu_instance.gpu_addresses.shader_attributes ) )
      { if( !attribute.enabled )
          { if( attribute.index >= 0 ) context.disableVertexAttribArray( attribute.index );
            continue;
          }
        context.enableVertexAttribArray( attribute.index );
        context.bindBuffer( context.ARRAY_BUFFER, buffer_pointers[ attr_name ] );    // Activate the correct buffer.
        context.vertexAttribPointer( attribute.index, attribute.size,   attribute.type,            // Populate each attribute 
                                attribute.normalized, attribute.stride, attribute.pointer );       // from the active buffer.
      }
     }                    // You have to override the following five functions:
    material() { return class Material extends Overridable {} }
    update_GPU(){}  shared_glsl_code(){}  vertex_glsl_code(){}  fragment_glsl_code(){}
}


export class Texture extends Graphics_Card_Object                     // The Texture class wraps a pointer to a new texture
{ constructor( filename, min_filter = "LINEAR_MIPMAP_LINEAR" )        // buffer along with a new HTML image object. 
    { super();
      Object.assign( this, { filename, min_filter } );

      this.image          = new Image();
      this.image.onload   = () => this.ready = true;
      this.image.crossOrigin = "Anonymous";           // Avoid a browser warning.
      this.image.src = filename;                      // Load the image file to this HTML page.
    }
  copy_onto_graphics_card( context, need_initial_settings = true )
    { const gpu_instance = super.copy_onto_graphics_card( context );
      if( !gpu_instance.texture_buffer_pointer ) gpu_instance.texture_buffer_pointer = context.createTexture();

      const gl = context;
      gl.bindTexture  ( gl.TEXTURE_2D, gpu_instance.texture_buffer_pointer );
      
      if( need_initial_settings )
      { gl.pixelStorei  ( gl.UNPACK_FLIP_Y_WEBGL, true );
        gl.texParameteri( gl.TEXTURE_2D, gl.TEXTURE_MAG_FILTER, gl.LINEAR );         // Always use bi-linear sampling when zoomed out.
        gl.texParameteri( gl.TEXTURE_2D, gl.TEXTURE_MIN_FILTER, gl[ this.min_filter ]  );  // Let the user to set the sampling method 
      }                                                                                    // when zoomed in.
      
      gl.texImage2D   ( gl.TEXTURE_2D, 0, gl.RGBA, gl.RGBA, gl.UNSIGNED_BYTE, this.image );
      if( this.min_filter = "LINEAR_MIPMAP_LINEAR" )      // If the user picked tri-linear sampling (the default) then generate
        gl.generateMipmap(gl.TEXTURE_2D);                 // the necessary "mips" of the texture and store them on the GPU with it.
      return gpu_instance;
    }
  make_gpu_representation() { return { texture_buffer_pointer: undefined } }
  activate( context, texture_unit = 0 )   // Optionally select a texture unit in case you're using a shader with many samplers.
    { if( !this.ready ) return;     // Terminate draw requests until the image file is actually loaded over the network.
      
      const gpu_instance = super.activate( context );
      context.activeTexture( context[ "TEXTURE" + texture_unit ] );
      context.bindTexture( context.TEXTURE_2D, gpu_instance.texture_buffer_pointer );
    }

}


export class Webgl_Manager      // This class manages a whole graphics program for one on-page canvas, including its textures, shapes, shaders,
{                        // and scenes.  In addition to requesting a WebGL context and storing the aforementioned items, it informs the
                         // canvas of which functions to call during events - such as a key getting pressed or it being time to redraw.
  constructor( canvas, background_color, dimensions )
    { Object.assign( this, { instances: new Map(), scene_components: [], prev_time: 0, canvas,
                             globals: { animate: true, graphics_state: new Graphics_State() } } );
      
      for( let name of [ "webgl", "experimental-webgl", "webkit-3d", "moz-webgl" ] )   // Get the GPU ready, creating a new WebGL context
        if(  this.context = this.canvas.getContext( name ) ) break;                    // for this canvas.          
      if( !this.context ) throw "Canvas failed to make a WebGL context.";
      const gl = this.context;

      this.set_size( dimensions );
      gl.clearColor.apply( gl, background_color );    // Tell the GPU which color to clear the canvas with each frame.
      gl.enable( gl.DEPTH_TEST );   gl.enable( gl.BLEND );            // Enable Z-Buffering test with blending.
      gl.blendFunc( gl.SRC_ALPHA, gl.ONE_MINUS_SRC_ALPHA );           // Specify an interpolation method for blending "transparent" 
                                                                      // triangles over the existing pixels.
      gl.bindTexture(gl.TEXTURE_2D, gl.createTexture() ); // A single red pixel, as a placeholder image to prevent a console warning:
      gl.texImage2D (gl.TEXTURE_2D, 0, gl.RGBA, 1, 1, 0, gl.RGBA, gl.UNSIGNED_BYTE, new Uint8Array([255, 0, 0, 255]));
         
      window.requestAnimFrame = ( w =>                                    // Find the correct browser's version of requestAnimationFrame()
           w.requestAnimationFrame    || w.webkitRequestAnimationFrame    // needed for queue-ing up re-display events:
        || w.mozRequestAnimationFrame || w.oRequestAnimationFrame || w.msRequestAnimationFrame
        || function( callback, element ) { w.setTimeout(callback, 1000/60);  } )( window );
    }
  set_size( dimensions = [ 1080, 600 ] )                // This function allows you to re-size the canvas anytime.  
    { const [ width, height ] = dimensions;             // To work, it must change the size in CSS, wait for style to re-flow, 
      this.canvas.style[ "width" ]  =  width + "px";    // and then change the size in canvas attributes.
      this.canvas.style[ "height" ] = height + "px";     
      Object.assign( this,        { width, height } );   // Have to assign to both; these attributes on a canvas 
      Object.assign( this.canvas, { width, height } );   // have a special effect on buffers, separate from their style.
      this.context.viewport( 0, 0, width, height );      // Build the canvas's matrix for converting -1 to 1 ranged coords (NCDS)
    }                                                    // into its own pixel coords.
  render( time=0 )                                                // Animate shapes based upon how much measured real time has transpired.
    {                            this.globals.graphics_state.animation_delta_time = time - this.prev_time;
      if( this.globals.animate ) this.globals.graphics_state.animation_time      += this.globals.graphics_state.animation_delta_time;
      this.prev_time = time;

      const gl = this.context;
      gl.clear( gl.COLOR_BUFFER_BIT | gl.DEPTH_BUFFER_BIT);        // Clear the canvas's pixels and z-buffer.
     
      const open_list = [ ...this.scene_components ];
      while( open_list.length )                       // Traverse all scenes and their children, recursively
      { open_list.push( ...open_list[0].children );
        open_list.shift().display( gl, this.globals.graphics_state );           // Draw each registered animation.
      }
      this.event = window.requestAnimFrame( this.render.bind( this ) );   // Now that this frame is drawn, request that render() happen 
    }                                                                     // again as soon as all other web page events are processed.
}

export class Scene_Component       // The Scene_Component superclass is the base class for any scene part or code snippet that you can add to a
{                           // canvas.  Make your own subclass(es) of this and override their methods "display()" and "make_control_panel()"
                            // to make them do something.  Finally, push them onto your Webgl_Manager's "scene_components" array.
  constructor( webgl_manager )
    { this.children = [];
      this.desired_controls_position = 0; // Set as undefined to omit this scene's control panel.  Set to negative/positive to move its panel.
      this.globals = webgl_manager.globals;      

      const callback_behavior = ( callback, event ) => 
           { callback( event );
             event.preventDefault();    // Fire the callback and cancel any default browser shortcut that is an exact match.
             event.stopPropagation();   // Don't bubble the event to parent nodes; let child elements be targetted in isolation.
           }
      this.key_controls = new Keyboard_Manager( document, callback_behavior);     
    }
  new_line( parent=this.control_panel ) { parent.appendChild( document.createElement( "br" ) ) }    // Format a scene's control panel.
  live_string( callback, parent=this.control_panel )    // Create an element somewhere in the control panel that does reporting of the
    {                                                   // scene's values in real time.  The event loop will constantly update all HTML 
                                                        // elements made this way.
      parent.appendChild( Object.assign( document.createElement( "div"  ), { className:"live_string", onload: callback } ) );
    }
  key_triggered_button( description, shortcut_combination, callback, color = '#'+Math.random().toString(9).slice(-6), 
                        release_event, recipient = this, parent = this.control_panel )      // Trigger any scene behavior by assigning a key
    { const button = parent.appendChild( document.createElement( "button" ) );              // shortcut and a labelled HTML button to it.
      button.default_color = button.style.backgroundColor = color;
      const  press = () => { Object.assign( button.style, { 'background-color' : 'red', 
                                                            'z-index': "1", 'transform': "scale(2)" } );
                             callback.call( recipient );
                           },
           release = () => { Object.assign( button.style, { 'background-color' : button.default_color, 
                                                            'z-index': "0", 'transform': "scale(1)" } );
                             if( !release_event ) return;
                             release_event.call( recipient );
                           };
      const key_name = shortcut_combination.join( '+' ).split( " " ).join( "Space" );
      button.textContent = "(" + key_name + ") " + description;
      button.addEventListener( "mousedown" , press );
      button.addEventListener( "mouseup",  release );
      button.addEventListener( "touchstart", press, { passive: true } );
      button.addEventListener( "touchend", release, { passive: true } );
      if( !shortcut_combination ) return;
      this.key_controls.add( shortcut_combination, press, release );
    }                                                          // You have to override the following functions to use class Scene_Component.
  make_control_panel(){}  display( graphics_state ){}  show_explanation( document_section ){}
}


export class Canvas_Widget                    // Canvas_Widget embeds a WebGL demo onto a website, along with various panels of controls.
{ constructor( element, scenes, show_controls = true )   // One panel exists per each scene that's used in the canvas.  You can use up
    { this.create( element, scenes, show_controls )      // to 16 Canvas_Widgets; browsers support up to 16 WebGL contexts per page.    

      const rules = [ ".canvas-widget { width: 1080px; background: DimGray }",
                      ".canvas-widget canvas { width: 1080px; height: 600px; margin-bottom:-3px }" ];
                      
      if( document.styleSheets.length == 0 ) document.head.appendChild( document.createElement( "style" ) );
      for( const r of rules ) document.styleSheets[document.styleSheets.length - 1].insertRule( r, 0 )
    }
  create( element, scenes, show_controls )
    { this.patch_ios_bug();
      try  { this.populate_canvas( element, scenes, show_controls );
           } catch( error )
           { document.querySelector( "#" + element ).innerHTML = "<H1>Error loading the demo.</H1>" + error }
    }
  patch_ios_bug()                               // Correct a flaw in Webkit (iPhone devices; safari mobile) that 
    { try{ Vec.of( 1,2,3 ).times(2) }           // breaks TypedArray.from() and TypedArray.of() in subclasses.
      catch 
      { Vec.of   = function()      { return new Vec( Array.from( arguments ) ) }
        Vec.from = function( arr ) { return new Vec( Array.from( arr       ) ) }
      }
    }
  populate_canvas( element, scenes, show_controls )   // Assign a Webgl_Manager to the WebGL canvas.
    { if( !scenes.every( x => window[ x ] ) )         // Make sure each scene class really exists.
        throw "(Featured class not found)";
      const canvas = document.querySelector( "#" + element ).appendChild( document.createElement( "canvas" ) );

      this.webgl_manager = new Webgl_Manager( canvas, Color.of( 0,0,0,1 ) );  // Second parameter sets background color.

      for( let scene_class_name of scenes )                  // Register the initially requested scenes to the render loop. 
        this.webgl_manager.scene_components.push( new window[ scene_class_name ]( this.webgl_manager ) );


      this.embedded_controls = document.querySelector( "#" + element ).appendChild( document.createElement( "div" ) );
      this.embedded_controls.className = "controls-widget";
      if( show_controls ) new Controls_Widget( this.webgl_manager.scene_components, this.embedded_controls );
                           
      this.webgl_manager.render();   // Start WebGL initialization.  Note that render() will re-queue itself for more calls.
    }
}


export class Controls_Widget
{ constructor( scenes, element )
    { if( typeof( element ) === "String" ) element = document.querySelector( "#" + element );

      const rules = [ ".controls-widget * { font-family: monospace }",
                      ".controls-widget div { background: white }",
                      ".controls-widget table { border-collapse: collapse; display:block; overflow-x: auto; }",
                      ".controls-widget table.control-box { width: 1080px; border:0; margin:0; max-height:380px; transition:.5s; overflow-y:scroll; background:DimGray }",
                      ".controls-widget table.control-box:hover { max-height:500px }",
                      ".controls-widget table.control-box td { overflow:hidden; border:0; background:DimGray; border-radius:30px }",
                      ".controls-widget table.control-box td .control-div { background: #EEEEEE; height:338px; padding: 5px 5px 5px 30px; box-shadow: 25px 0px 60px -15px inset }",
                      ".controls-widget table.control-box td * { background:transparent }",
                      ".controls-widget table.control-box .control-div td { border-radius:unset }",
                      ".controls-widget table.control-box .control-title { padding:7px 40px; color:white; background:DarkSlateGray; box-shadow: 25px 0px 70px -15px inset black }",
                      ".controls-widget *.live_string { display:inline-block; background:unset }",
                      ".dropdown { display:inline-block }",
                      ".dropdown-content { display:inline-block; transition:.2s; transform: scaleY(0); overflow:hidden; position: absolute; \
                                            z-index: 1; background:#E8F6FF; padding: 16px; margin-left:30px; min-width: 100px; \
                                            box-shadow: 5px 10px 16px 0px rgba(0,0,0,0.2) inset; border-radius:10px }",
                      ".dropdown-content a { color: black; padding: 4px 4px; display: block }",
                      ".dropdown a:hover { background: #f1f1f1 }",
                      ".controls-widget button { background: #4C9F50; color: white; padding: 6px; border-radius:9px; \
                                                box-shadow: 4px 6px 16px 0px rgba(0,0,0,0.3); transition: background .3s, transform .3s }",
                      ".controls-widget button:hover, button:focus { transform: scale(1.3); color:gold }",
                      ".link { text-decoration:underline; cursor: pointer }",
                      ".show { transform: scaleY(1); height:200px; overflow:auto }",
                      ".hide { transform: scaleY(0); height:0px; overflow:hidden  }" ];
                      
      const style = document.head.appendChild( document.createElement( "style" ) );
      for( const r of rules ) document.styleSheets[document.styleSheets.length - 1].insertRule( r, 0 )

      const table = element.appendChild( document.createElement( "table" ) );
      table.className = "control-box";
      const row = table.insertRow( 0 );

      this.panels = [];

      const open_list = [ ...scenes ];
      while( open_list.length )                       // Traverse all scenes and their children, recursively
      { open_list.push( ...open_list[0].children );
        const scene = open_list.shift();

        const control_box = row.insertCell();
        this.panels.push( control_box );

        control_box.appendChild( Object.assign( document.createElement("div"), { 
                                      textContent: scene.constructor.name, className: "control-title" } ) )   // Draw label bar.
                                              
        const control_panel = control_box.appendChild( document.createElement( "div" ) );
        control_panel.className = "control-div";
        scene.control_panel = control_panel;
        scene.make_control_panel();           // Draw each registered animation.
      }

      this.render();
    }
  render( time=0 )
    { for( let panel of this.panels )
        for( let live_string of panel.querySelectorAll(".live_string") ) live_string.onload( live_string );

      // TODO: Check for updates to each scene's desired_controls_position, including if the 
      // scene just appeared in the tree, in which case call make_control_panel().

      this.event = window.requestAnimFrame( this.render.bind( this ) );   // TODO: Cap this so that it can't be called faster than a human can read
    }
}

  
export class Code_Manager                     // Break up a string containing code (any es6 JavaScript).  The parser expression
{                                             // is from https://github.com/lydell/js-tokens which states the following limitation:
  constructor( code )                         // "If the end of a statement looks like a regex literal (even if it isn’t), it will 
    { const es6_tokens_parser = RegExp( [     // be treated as one."  (This can miscolor lines of code containing divisions and comments).
        /((['"])(?:(?!\2|\\).|\\(?:\r\n|[\s\S]))*(\2)?|`(?:[^`\\$]|\\[\s\S]|\$(?!\{)|\$\{(?:[^{}]|\{[^}]*\}?)*\}?)*(`)?)/,    // Any string.
        /(\/\/.*)|(\/\*(?:[^*]|\*(?!\/))*(\*\/)?)/,                                                                           // Any comment (2 forms).  And next, any regex:
        /(\/(?!\*)(?:\[(?:(?![\]\\]).|\\.)*\]|(?![\/\]\\]).|\\.)+\/(?:(?!\s*(?:\b|[\u0080-\uFFFF$\\'"~({]|[+\-!](?!=)|\.?\d))|[gmiyu]{1,5}\b(?![\u0080-\uFFFF$\\]|\s*(?:[+\-*%&|^<>!=?({]|\/(?![\/*])))))/,
        /(0[xX][\da-fA-F]+|0[oO][0-7]+|0[bB][01]+|(?:\d*\.\d+|\d+\.?)(?:[eE][+-]?\d+)?)/,                                     // Any number.
        /((?!\d)(?:(?!\s)[$\w\u0080-\uFFFF]|\\u[\da-fA-F]{4}|\\u\{[\da-fA-F]+\})+)/,                                          // Any name.
        /(--|\+\+|&&|\|\||=>|\.{3}|(?:[+\-\/%&|^]|\*{1,2}|<{1,2}|>{1,3}|!=?|={1,2})=?|[?~.,:;[\](){}])/,                      // Any punctuator.
        /(\s+)|(^$|[\s\S])/                                                                                                   // Any whitespace. Lastly, blank/invalid.
          ].map( r => r.source ).join('|'), 'g' );

      this.tokens = [];    this.no_comments = [];    let single_token = null;
      while( ( single_token = es6_tokens_parser.exec( code ) ) !== null )
        { let token = { type: "invalid", value: single_token[0] }
               if ( single_token[  1 ] ) token.type = "string" , token.closed = !!( single_token[3] || single_token[4] )
          else if ( single_token[  5 ] ) token.type = "comment"
          else if ( single_token[  6 ] ) token.type = "comment", token.closed = !!single_token[7]
          else if ( single_token[  8 ] ) token.type = "regex"
          else if ( single_token[  9 ] ) token.type = "number"
          else if ( single_token[ 10 ] ) token.type = "name"
          else if ( single_token[ 11 ] ) token.type = "punctuator"
          else if ( single_token[ 12 ] ) token.type = "whitespace"        
          this.tokens.push( token )
          if( token.type != "whitespace" && token.type != "comment" ) this.no_comments.push( token.value );
        }  
    }
}


export class Code_Widget
{ constructor( element, selected_class )
    { let rules = [ ".code-widget .code-panel { background:white; overflow:auto; font-family:monospace; width:1060px; padding:10px; padding-bottom:40px; max-height: 500px; \
                                                  border-radius:12px; box-shadow: 20px 20px 90px 0px powderblue inset, 5px 5px 30px 0px blue inset }",
                ".code-widget .code-display { min-width:1800px; padding:10px; white-space:pre-wrap; background:transparent }",
                ".code-widget table { display:block; overflow-x:auto; width:1080px; border-radius:25px; border-collapse:collapse; border: 2px solid black }",
                ".code-widget table.class-list td { border-width:thin; background: #EEEEEE; padding:12px; font-family:monospace; border: 1px solid black }"
                 ];

      if( document.styleSheets.length == 0 ) document.head.appendChild( document.createElement( "style" ) );
      for( const r of rules ) document.styleSheets[document.styleSheets.length - 1].insertRule( r, 0 )
      
      if( !window[ selected_class ] ) throw "Class " + selected_class + " not found.";
      selected_class = window[ selected_class ];
      element = document.querySelector( "#" + element );
      
      const code_panel = element.appendChild( document.createElement( "div" ) );
      code_panel.className = "code-panel";
      const text        = code_panel.appendChild( document.createElement( "p" ) );
      text.textContent  = "Below is the code for the demo that's running.  Click links to see definitions!";
      this.code_display = code_panel.appendChild( document.createElement( "div" ) );
      this.code_display.className = "code-display";

      const class_list = element.appendChild( document.createElement( "table" ) );
      class_list.className = "class-list";   
      const top_cell = class_list.insertRow( -1 ).insertCell( -1 );
      top_cell.colSpan = 2;
      top_cell.appendChild( document.createTextNode("Click below to navigate through all classes that are defined.") );
      const content = top_cell.appendChild( document.createElement( "p" ) );
      content.style = "text-align:center; margin:0; font-weight:bold";
      content.innerHTML = "main-scene.js<br>Main Scene: ";
      const main_scene_link = content.appendChild( document.createElement( "a" ) );
      main_scene_link.href = "javascript:void(0);"
      main_scene_link.addEventListener( 'click', () => this.display_code( selected_class ) );
      main_scene_link.textContent = selected_class.name;

      const second_cell = class_list.insertRow( -1 ).insertCell( -1 );
      second_cell.colSpan = 2;
      second_cell.style = "text-align:center; font-weight:bold";
      const index_src_link = second_cell.appendChild( document.createElement( "a" ) );
      index_src_link.href = "javascript:void(0);"
      index_src_link.addEventListener( 'click', () => this.display_code() );
      index_src_link.textContent = "This page's complete HTML source";

      const third_row = class_list.insertRow( -1 );
      third_row.style = "text-align:center";
      third_row.innerHTML = "<td><b>tiny-graphics.js</b><br>(Always the same)</td> \
                             <td><b>dependencies.js</b><br>(Different for every demo)</td>";
    
      const fourth_row = class_list.insertRow( -1 );

      for( let list of [ tiny_graphics, classes ] )
      { const cell = fourth_row.appendChild( document.createElement( "td" ) );
        const class_names = Object.keys( list ).filter( x => x != selected_class.name );     // List all class names except the main one,
        cell.style = "white-space:normal"                                                    // which we'll display separately.
        for( let name of class_names )
        { const class_link = cell.appendChild( document.createElement( "a" ) );
          class_link.style["margin-right"] = "80px"
          class_link.href = "javascript:void(0);"
          class_link.addEventListener( 'click', () => this.display_code( window[name] ) );
          class_link.textContent = name;
          cell.appendChild( document.createTextNode(" ") );
        }
      }
      this.display_code( selected_class );
    }
  display_code( class_to_display )                                                           // Pass undefined to choose index.html source.
    { this.selected_class = class_to_display;
      if( class_to_display ) this.format_code( class_to_display.toString() );
      else fetch( document.location.href )
                .then(   response => response.text() )
                .then( pageSource => this.format_code( pageSource ) );
    }
  format_code( code_string )
    { this.code_display.innerHTML = "";
      const color_map = { string: "chocolate", comment: "green", regex: "blue", number: "magenta", 
                            name: "black", punctuator: "red", whitespace: "black" };

      for( let t of new Code_Manager( code_string ).tokens )
        if( t.type == "name" && [ ...Object.keys( tiny_graphics ), ...Object.keys( classes ) ].includes( t.value ) )
          { const link = this.code_display.appendChild( document.createElement( 'a' ) );
            link.href = "javascript:void(0);"
            link.addEventListener( 'click', () => this.display_code( window[ t.value ] ) );
            link.textContent = t.value;
          }
        else
          { const span = this.code_display.appendChild( document.createElement( 'span' ) );
            span.style.color = color_map[t.type];
            span.textContent = t.value;
          }
    }
}


export class Text_Widget
{ constructor( element, selected_class )
    { if( !window[ selected_class ] ) throw "Class " + selected_class + " not found.";
      selected_class = window[ selected_class ];
      element = document.querySelector( "#" + element );

      selected_class.show_explanation( element );
    }
}


export class Editor_Widget
{ constructor( element, selected_class )
    { let rules = [ ".editor-widget { background:white; overflow:auto; font-family:monospace; width:1060px; padding:10px; \
                                      border-radius:12px; box-shadow: 20px 20px 90px 0px powderblue inset, 5px 5px 30px 0px blue inset }",
                    ".editor-widget button { background: #4C9F50; color: white; padding: 6px; border-radius:9px; margin-right:5px; \
                                             box-shadow: 4px 6px 16px 0px rgba(0,0,0,0.3); transition: background .3s, transform .3s }",
                    ".editor-widget input { margin-right:5px }",
                    ".editor-widget div   { margin: 10px 0 }",
                    ".editor-widget textarea { white-space:pre; width:1040px; margin-bottom:30px }",
                    ".editor-widget button:hover, button:focus { transform: scale(1.3); color:gold }"
                  ];

      for( const r of rules ) document.styleSheets[0].insertRule( r, 1 );      
      if( !window[ selected_class ] ) throw "Class " + selected_class + " not found.";
      selected_class = window[ selected_class ];
      element = document.querySelector( "#" + element );


      const form = element.appendChild( document.createElement( "form" ) );
      const toggle_controls = form.appendChild( document.createElement( "button" ) );
      toggle_controls.type = "button";
      toggle_controls.textContent = "Shrink/Open Controls";
      form.appendChild( document.createElement( "br" ) );
      const explanation = form.appendChild( document.createElement( "p" ) );
      explanation.innerHTML = `<p><i><b>What can I put here?</b></i>  A JavaScript class, with any valid JavaScript inside.  Your code can use classes from this demo,
                               <br>or from ANY demo on the Encyclopedia of Code --  the dependencies will automatically be pulled in to run your demo!<br></p>`;
      const run_button            = form.appendChild( document.createElement( "button" ) );
      run_button.type             = "button";
      run_button.style            = "background:maroon";
      run_button.textContent      = "Run with Changes";
      const submit                = form.appendChild( document.createElement( "button" ) );
      submit.type                 = "submit";
      submit.textContent          = "Save as New Webpage";
      const author_box            = form.appendChild( document.createElement( "input" ) );
      author_box.name             = "author";
      author_box.type             = "text";
      author_box.placeholder      = "Author name";
//    const password_box          = form.appendChild( document.createElement( "input" ) );
//    password_box.name           = "password";
//    password_box.type           = "text";
//    password_box.placeholder    = "Password";
//    password_box.style          = "display:none";

      const overwrite_panel       = form.appendChild( document.createElement( "span" ) );
      overwrite_panel.style       = "display:none";
      overwrite_panel.innerHTML   = "<label>Overwrite?<input type='checkbox' name='overwrite' autocomplete='off'></label>";

      const submit_result         = form.appendChild( document.createElement( "div" ) );
      submit_result.style         = "margin: 10px 0";
      const new_demo_code         = form.appendChild( document.createElement( "textarea" ) );
      new_demo_code.name          = new_demo_code;
      new_demo_code.rows          = 25;
      new_demo_code.cols          = 140;
    }
}<|MERGE_RESOLUTION|>--- conflicted
+++ resolved
@@ -258,7 +258,6 @@
                               // those lists is an additional array "indices" describing triangles, expressed as triples of vertex indices,
                               // connecting the vertices to one another.
   constructor( ...array_names )                          // This superclass constructor expects a list of names of arrays that you plan for
-<<<<<<< HEAD
     { super();
       [ this.arrays, this.indices ] = [ {}, [] ];
       for( let name of array_names ) this.arrays[ name ] = []; // Initialize a blank array member of the Shape with each of the names provided.      
@@ -271,16 +270,6 @@
       const gl = context;
       for( let name of selection_of_arrays )
         { const buffer = gpu_instance.webGL_buffer_pointers[ name ] = gl.createBuffer();
-=======
-    { Object.assign( this, { arrays: {}, indices: [], WebGL_buffer_pointers: {} } );    // Get ready to associate a GPU buffer with each array.
-      for( let name of array_names ) this.arrays[ name ] = []; // Initialize a blank array member of the Shape with each of the names provided.
-      this.indexed = true;                  // By default all shapes assume indexed drawing using drawElements().
-    }
-  copy_onto_graphics_card( gl, selection_of_arrays = Object.keys( this.arrays ), write_to_indices = true )
-    {                                        // Send the completed vertex and index lists to their own buffers in the graphics card.
-      for( let name of selection_of_arrays )    // Optional arguments allow calling this again to overwrite some or all GPU buffers as needed.
-        { let buffer = this.WebGL_buffer_pointers[ name ] = gl.createBuffer();
->>>>>>> 201fe1ff
           gl.bindBuffer( gl.ARRAY_BUFFER, buffer );
           gl.bufferData( gl.ARRAY_BUFFER, Mat.flatten_2D_to_1D( this.arrays[ name ] ), gl.STATIC_DRAW );
         }
@@ -295,8 +284,7 @@
   make_gpu_representation() { return { webGL_buffer_pointers: {} } }
   execute_shaders( gl, type )     // Draws this shape's entire vertex buffer.
     { if( this.indices.length )
-      { gl.bindBuffer( gl.ELEMENT_ARRAY_BUFFER, this.index_buffer );                          
-<<<<<<< HEAD
+      { gl.bindBuffer( gl.ELEMENT_ARRAY_BUFFER, this.index_buffer );
         gl.drawElements( gl[type], this.indices.length, gl.UNSIGNED_INT, 0 ) 
       }                                                                                 // If no indices were provided, assume the 
       else  gl.drawArrays( gl[type], 0, Object.values( this.arrays )[0].length );       // vertices are arranged as triples.
@@ -309,29 +297,6 @@
       material.shader.activate( context, gpu_instance.webGL_buffer_pointers, graphics_state, model_transform, material );
       this.execute_shaders( context, type );                                                // Run the shaders to draw every triangle now.
     }
-=======
-        gl.drawElements( this.gl[type], this.indices.length, gl.UNSIGNED_INT, 0 ) 
-      }                                                                                      // If no indices were provided, assume 
-      else  gl.drawArrays( this.gl[type], 0, Object.values( this.arrays )[0].length );       // the vertices are arranged as triples.
-    }
-  draw( graphics_state, model_transform, material, type = "TRIANGLES", gl = this.gl )        // To appear onscreen, a shape of any variety
-    { if( !this.gl ) throw "This shape's arrays are not copied over to graphics card yet.";  // goes through this draw() function, which
-      material.shader.activate();                                                            // executes the shader programs.  The shaders
-      material.shader.update_GPU( graphics_state, model_transform, material );               // draw the right shape due to pre-selecting
-                                                                                             // the correct buffer region in the GPU that
-      for( let [ attr_name, attribute ] of Object.entries( material.shader.g_addrs.shader_attributes ) )  // holds that shape's data.
-      { if( !attribute.enabled )
-          { if( attribute.index >= 0 ) gl.disableVertexAttribArray( attribute.index );
-            continue;
-          }
-        gl.enableVertexAttribArray( attribute.index );
-        gl.bindBuffer( gl.ARRAY_BUFFER, this.WebGL_buffer_pointers[ attr_name ] );                  // Activate the correct buffer.
-        gl.vertexAttribPointer( attribute.index, attribute.size, attribute.type,                   // Populate each attribute 
-                                attribute.normalized, attribute.stride, attribute.pointer );       // from the active buffer.
-      }
-      this.execute_shaders( gl, type );                                                // Run the shaders to draw every triangle now.
-    }                                                                  
->>>>>>> 201fe1ff
 }
 
 
@@ -362,11 +327,7 @@
       recipient.indices.push( ...temp_shape.indices.map( i => i + recipient.arrays.position.length ) );
       
       for( let a in temp_shape.arrays )                // Copy each array from temp_shape into the recipient shape.
-<<<<<<< HEAD
       { if( a == "position" || a == "tangents" )       // Apply points_transform to all points added during this call:
-=======
-      { if( a == "position" )                          // Apply points_transform to all points added during this call:
->>>>>>> 201fe1ff
           recipient.arrays[a].push( ...temp_shape.arrays[a].map( p => points_transform.times( p.to4(1) ).to3() ) );
         else if( a == "normal" )                       // Do the same for normals, but use the inverse transpose matrix as math requires:
           recipient.arrays[a].push( ...temp_shape.arrays[a].map( n => Mat4.inverse( points_transform.transposed() ).times( n.to4(1) ).to3() ) );
@@ -382,11 +343,7 @@
               //  The two would therefore fight over assigning different normal vectors to the shared vertices.
             const arrays = {};
             for( let arr in this.arrays ) arrays[ arr ] = [];
-<<<<<<< HEAD
             for( let index of this.indices )
-=======
-            for( let index of this.indices.entries() )
->>>>>>> 201fe1ff
               for( let arr in this.arrays )
                 arrays[ arr ].push( this.arrays[ arr ][ index ] );      // Make re-arranged versions of each data field, with
             Object.assign( this.arrays, arrays );                       // copied values every time an index was formerly re-used.
@@ -394,16 +351,10 @@
           }
         flat_shade()                // Automatically assign the correct normals to each triangular element to achieve flat shading.
           {                         // Affect all recently added triangles (those past "offset" in the list).  Assumes that no
-<<<<<<< HEAD
             this.indices.length = false;   // vertices are shared across seams.   First, iterate through the index or position triples:
             for( let counter = 0; counter < (this.indices.length ? this.indices.length : this.arrays.position.length); counter += 3 )
-            { const indices = this.indices.length ? [ this.indices[ counter ], this.indices[ counter + 1 ], this.indices[ counter + 2 ] ] : 
-=======
-            this.indexed = false;   // vertices are shared across seams.   First, iterate through the index or position triples:
-            for( let counter = 0; counter < (this.indexed ? this.indices.length : this.arrays.position.length); counter += 3 )
-            { const indices = this.indexed ? [ this.indices[ counter ], this.indices[ counter + 1 ], this.indices[ counter + 2 ] ] : 
->>>>>>> 201fe1ff
-                                             [ counter, counter + 1, counter + 2 ];
+            { const indices = this.indices.length ? [ this.indices[ counter ], this.indices[ counter + 1 ], this.indices[ counter + 2 ] ]
+                                                  : [ counter, counter + 1, counter + 2 ];
               const [ p1, p2, p3 ] = indices.map( i => this.arrays.position[ i ] );
               const n1 = p1.minus(p2).cross( p3.minus(p1) ).normalized();          // Cross the two edge vectors of this
                                                                                    // triangle together to get its normal.
@@ -415,15 +366,9 @@
       }
     }
   normalize_positions( keep_aspect_ratios = true )
-<<<<<<< HEAD
     { let p_arr = this.arrays.position;
       const average_position = p_arr.reduce( (acc,p) => acc.plus( p.times( 1/p_arr.length ) ), Vec.of( 0,0,0 ) );
       p_arr = p_arr.map( p => p.minus( average_position ) );           // Center the point cloud on the origin.
-=======
-    { const p_arr = this.arrays.position;
-      const average_position = p_arr.reduce( (acc,p) => acc.plus( p.times( 1/p_arr.length ) ), Vec.of( 0,0,0 ) );
-      p_arr = p_arr.map( p => p.minus( average_position  ) );           // Center the point cloud on the origin.
->>>>>>> 201fe1ff
       const average_lengths  = p_arr.reduce( (acc,p) => 
                                          acc.plus( p.map( x => Math.abs(x) ).times( 1/p_arr.length ) ), Vec.of( 0,0,0 ) );
       if( keep_aspect_ratios )                            // Divide each axis by its average distance from the origin.
@@ -433,16 +378,6 @@
     }
 }
 
-
-<<<<<<< HEAD
-=======
-window.Graphics_State = window.tiny_graphics.Graphics_State =
-class Graphics_State                                            // Stores things that affect multiple shapes, such as lights and the camera.
-{ constructor( camera_transform = Mat4.identity(), projection_transform = Mat4.identity() ) 
-    { Object.assign( this, { camera_transform, camera_inverse: Mat4.inverse( camera_transform ), projection_transform, 
-                             animation_time: 0, animation_delta_time: 0, lights: [] } ); }
-}
->>>>>>> 201fe1ff
 
 export class Light                                             // The properties of one light in the scene (Two 4x1 Vecs and a scalar)
 { constructor( position, color, size ) { Object.assign( this, { position, color, attenuation: 1/size } ); }  };
@@ -496,7 +431,8 @@
 
 export class Graphics_State extends Overridable                 // Stores things that affect multiple shapes, such as lights and the camera.
 { constructor( camera_transform = Mat4.identity(), projection_transform = Mat4.identity() ) 
-    { super(); Object.assign( this, { camera_transform, projection_transform, animation_time: 0, animation_delta_time: 0 } ); }
+    { super(); Object.assign( this, { camera_transform, camera_inverse: Mat4.inverse( camera_transform ), projection_transform, 
+                                      animation_time: 0, animation_delta_time: 0 } ); }
 }
 
 
