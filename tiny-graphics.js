// tiny-graphics.js - A file that shows how to organize a complete graphics program.
// It wraps common WebGL commands, math, and web page interactions.  (by Garett)

window.Vec = window.tiny_graphics.Vec =
class Vec extends Float32Array        // Vectors of floating point numbers.  This puts vector math into JavaScript.
                                      // See these examples for usage of each function:
  //     equals: "Vec.of( 1,0,0 ).equals( Vec.of( 1,0,0 ) )" returns true.
  //       plus: "Vec.of( 1,0,0 ).plus  ( Vec.of( 1,0,0 ) )" returns the Vec [ 2,0,0 ].
  //      minus: "Vec.of( 1,0,0 ).minus ( Vec.of( 1,0,0 ) )" returns the Vec [ 0,0,0 ].
  // mult-pairs: "Vec.of( 1,2,3 ).mult_pairs( Vec.of( 3,2,0 ) )" returns the Vec [ 3,4,0 ].
  //      scale: "Vec.of( 1,2,3 ).scale( 2 )" overwrites the Vec with [ 2,4,6 ].
  //      times: "Vec.of( 1,2,3 ).times( 2 )" returns the Vec [ 2,4,6 ].
  // randomized: Returns this Vec plus a random vector of a given maximum length.
  //        mix: "Vec.of( 0,2,4 ).mix( Vec.of( 10,10,10 ), .5 )" returns the Vec [ 5,6,7 ].
  //       norm: "Vec.of( 1,2,3 ).norm()" returns the square root of 15.
  // normalized: "Vec.of( 4,4,4 ).normalized()" returns the Vec [ sqrt(3), sqrt(3), sqrt(3) ]
  //  normalize: "Vec.of( 4,4,4 ).normalize()" overwrites the Vec with [ sqrt(3), sqrt(3), sqrt(3) ].
  //        dot: "Vec.of( 1,2,3 ).dot( Vec.of( 1,2,3 ) )" returns 15.
  //       cast: "Vec.cast( [-1,-1,0], [1,-1,0], [-1,1,0] )" converts a list of Array literals into a list of Vecs.
  //        to3: "Vec.of( 1,2,3,4 ).to3()" returns the Vec [ 1,2,3 ].  Use only on 4x1 Vecs to truncate them.
  //        to4: "Vec.of( 1,2,3 ).to4( true or false )" returns the homogeneous Vec [ 1,2,3, 1 or 0 ].  Use only on 3x1.
  //      cross: "Vec.of( 1,0,0 ).cross( Vec.of( 0,1,0 ) )" returns the Vec [ 0,0,1 ].  Use only on 3x1 Vecs.
  //  to_string: "Vec.of( 1,2,3 ).to_string()" returns "[vec 1, 2, 3]"
                            //  Notes:  Vecs should only be created with of() due to wierdness with the TypedArray spec.
                            //  Also, assign them with .copy() to avoid referring two variables to the same Vec object.
{ copy        () { return Vec.from( this )                                }
  equals     (b) { return this.every( (x,i) => x == b[i]                ) }
  plus       (b) { return this.map(   (x,i) => x +  b[i]                ) }
  minus      (b) { return this.map(   (x,i) => x -  b[i]                ) }
  mult_pairs (b) { return this.map(   (x,i) => x *  b[i]                ) }
  scale      (s) { this.forEach(  (x, i, a) => a[i] *= s                ) }
  times      (s) { return this.map(       x => s*x                      ) }
  randomized (s) { return this.map(       x => x + s*(Math.random()-.5) ) }
  mix     (b, s) { return this.map(   (x,i) => (1-s)*x + s*b[i]         ) }
  norm        () { return Math.sqrt( this.dot( this )                   ) }
  normalized  () { return this.times( 1/this.norm()                     ) }
  normalize   () {        this.scale( 1/this.norm()                     ) }
  dot(b)                                     // Optimized arithmetic unrolls loops for array lengths less than 4.
  { if( this.length == 3 ) return this[0]*b[0] + this[1]*b[1] + this[2]*b[2];
    if( this.length == 4 ) return this[0]*b[0] + this[1]*b[1] + this[2]*b[2] + this[3]*b[3];
    if( this.length >  4 ) return this.reduce( ( acc, x, i ) => { return acc + x*b[i]; }, 0 );
    return this[0]*b[0] + this[1]*b[1];                           // Assume a minimum length of 2.
  }                                       
  static cast( ...args ) { return args.map( x => Vec.from(x) ); } // For avoiding repeatedly typing Vec.of in lists.
  to3()          { return Vec.of( this[0], this[1], this[2]           ); }
  to4( isPoint ) { return Vec.of( this[0], this[1], this[2], +isPoint ); }
  cross(b) { return Vec.of( this[1]*b[2] - this[2]*b[1], this[2]*b[0] - this[0]*b[2], this[0]*b[1] - this[1]*b[0] ); }
  to_string() { return "[vec " + this.join( ", " ) + "]" }
}


window.Mat = window.tiny_graphics.Mat =
class Mat extends Array                         // M by N matrices of floats.  Enables matrix and vector math.  Usage:
  //  "Mat( rows )" returns a Mat with those rows, where rows is an array of float arrays.
  //  "M.set_identity( m, n )" assigns the m by n identity matrix to Mat M.
  //  "M.sub_block( start, end )" where start and end are each a [ row, column ] pair returns a sub-rectangle cut out from M.
  //  "M.copy()" creates a deep copy of M and returns it so you can modify it without affecting the original.
  //  "M.equals(b)" as well as plus and minus work the same as for Vec but the two operands are Mats instead; b must be a Mat.
  //  "M.transposed()" returns a new matrix where all rows of M became columns and vice versa.
  //  "M.times(b)" (where the post-multiplied b can be a scalar, a Vec, or another Mat) returns a new Mat or Vec holding the product.
  //  "M.pre_multiply(b)"  overwrites the matrix M with the product of b * M where b must be another Mat.
  //  "M.post_multiply(b)" overwrites the matrix M with the product of M * b where b can be a Mat, Vec, or scalar.
  //  "Mat.flatten_2D_to_1D( M )" flattens input (a Mat or any array of Vecs or float arrays) into a row-major 1D array of raw floats.
  //  "M.to_string()" where M contains the 4x4 identity returns "[[1, 0, 0, 0] [0, 1, 0, 0] [0, 0, 1, 0] [0, 0, 0, 1]]".
{ constructor  ( ...args ) { super(0); this.push( ...args ) }
  set_identity ( m, n )    { this.length = 0; for( let i = 0; i < m; i++ ) { this.push( Array(n).fill(0) ); if( i < n ) this[i][i] = 1; } }
  sub_block( start, end )  { return Mat.from( this.slice( start[0], end[0] ).map( r => r.slice( start[1], end[1] ) ) ); }
  copy      () { return this.map(      r  => Vec.of ( ...r )                  ) }
  equals   (b) { return this.every( (r,i) => r.every( (x,j) => x == b[i][j] ) ) }
  plus     (b) { return this.map(   (r,i) => r.map  ( (x,j) => x +  b[i][j] ) ) }
  minus    (b) { return this.map(   (r,i) => r.map  ( (x,j) => x -  b[i][j] ) ) }
  transposed() { return this.map(   (r,i) => r.map  ( (x,j) =>   this[j][i] ) ) }
  times    (b)                                                                       
    { const len = b.length;
      if( typeof len  === "undefined" ) return this.map( r => r.map( x => b*x ) );   // Mat * scalar case.
      const len2 = b[0].length;    
      if( typeof len2 === "undefined" )
      { let result = new Vec( this.length );                                         // Mat * Vec case.
        for( let r=0; r < len; r++ ) result[r] = b.dot(this[r]);                      
        return result;
      }
      let result = Mat.from( new Array( this.length ) );
      for( let r = 0; r < this.length; r++ )                                         // Mat * Mat case.
      { result[ r ] = new Array( len2 );
        for( let c = 0, sum = 0; c < len2; c++ )
        { result[ r ][ c ] = 0;
          for( let r2 = 0; r2 < len; r2++ )
            result[ r ][ c ] += this[ r ][ r2 ] * b[ r2 ][ c ];
        }
      }
      return result;
    }
  pre_multiply (b) { const new_value = b.times( this ); this.length = 0; this.push( ...new_value ); return this; }
  post_multiply(b) { const new_value = this.times( b ); this.length = 0; this.push( ...new_value ); return this; }
  static flatten_2D_to_1D( M )
    { let index = 0, floats = new Float32Array( M.length && M.length * M[0].length );
      for( let i = 0; i < M.length; i++ ) for( let j = 0; j < M[i].length; j++ ) floats[ index++ ] = M[i][j];
      return floats;
    }
  to_string() { return "[" + this.map( (r,i) => "[" + r.join(", ") + "]" ).join(" ") + "]" }
}


window.Mat4 = window.tiny_graphics.Mat4 =
class Mat4 extends Mat                               // Generate special 4x4 matrices that are useful for graphics.
{ static identity()       { return Mat.of( [ 1,0,0,0 ], [ 0,1,0,0 ], [ 0,0,1,0 ], [ 0,0,0,1 ] ); };
  static rotation( angle, axis )                                                    // Requires a scalar (angle) and a 3x1 Vec (axis)
                          { let [ x, y, z ] = Vec.from( axis ).normalized(), 
                                   [ c, s ] = [ Math.cos( angle ), Math.sin( angle ) ], omc = 1.0 - c;
                            return Mat.of( [ x*x*omc + c,   x*y*omc - z*s, x*z*omc + y*s, 0 ],
                                           [ x*y*omc + z*s, y*y*omc + c,   y*z*omc - x*s, 0 ],
                                           [ x*z*omc - y*s, y*z*omc + x*s, z*z*omc + c,   0 ],
                                           [ 0,             0,             0,             1 ] );
                          }
  static scale( s )       { return Mat.of( [ s[0], 0,    0,    0 ],                 // Requires a 3x1 Vec.
                                           [ 0,    s[1], 0,    0 ],
                                           [ 0,    0,    s[2], 0 ],
                                           [ 0,    0,    0,    1 ] );
                          }
  static translation( t ) { return Mat.of( [ 1, 0, 0, t[0] ],                       // Requires a 3x1 Vec.
                                           [ 0, 1, 0, t[1] ],
                                           [ 0, 0, 1, t[2] ],
                                           [ 0, 0, 0,   1  ] );
                          }                      
  // Note:  look_at() assumes the result will be used for a camera and stores its result in inverse space.  You can also use
  // it to point the basis of any *object* towards anything but you must re-invert it first.  Each input must be 3x1 Vec.                         
  static look_at( eye, at, up ) { let z = at.minus( eye ).normalized(),
                                      x =  z.cross( up  ).normalized(),        // Compute vectors along the requested coordinate axes.
                                      y =  x.cross( z   ).normalized();        // This is the "updated" and orthogonalized local y axis.
                            if( !x.every( i => i==i ) )                  // Check for NaN, indicating a degenerate cross product, which
                              throw "Two parallel vectors were given";   // happens if eye == at, or if at minus eye is parallel to up.
                            z.scale( -1 );                               // Enforce right-handed coordinate system.                                   
                            return Mat4.translation([ -x.dot( eye ), -y.dot( eye ), -z.dot( eye ) ])
                                   .times( Mat.of( x.to4(0), y.to4(0), z.to4(0), Vec.of( 0,0,0,1 ) ) );
                          }
  static orthographic( left, right, bottom, top, near, far )                        // Box-shaped view volume for projection.
                          { return    Mat4.scale( Vec.of( 1/(right - left), 1/(top - bottom), 1/(far - near) ) )
                              .times( Mat4.translation( Vec.of( -left - right, -top - bottom, -near - far ) ) )
                              .times( Mat4.scale( Vec.of( 2, 2, -2 ) ) );
                          }
  static perspective( fov_y, aspect, near, far )                                    // Frustum-shaped view volume for projection.
                          { const f = 1/Math.tan( fov_y/2 ), d = far - near;
                            return Mat.of( [ f/aspect, 0,               0,               0 ],
                                           [ 0,        f,               0,               0 ],
                                           [ 0,        0, -(near+far) / d, -2*near*far / d ],
                                           [ 0,        0,              -1,               0 ] );
                          }
  static inverse( m )              // Computing a 4x4 inverse is slow because of the amount of steps; call fewer times when possible.
    { const result = Mat4.identity(), m00 = m[0][0], m01 = m[0][1], m02 = m[0][2], m03 = m[0][3],
                                      m10 = m[1][0], m11 = m[1][1], m12 = m[1][2], m13 = m[1][3],
                                      m20 = m[2][0], m21 = m[2][1], m22 = m[2][2], m23 = m[2][3],
                                      m30 = m[3][0], m31 = m[3][1], m32 = m[3][2], m33 = m[3][3];
      result[ 0 ][ 0 ] = m12 * m23 * m31 - m13 * m22 * m31 + m13 * m21 * m32 - m11 * m23 * m32 - m12 * m21 * m33 + m11 * m22 * m33;
      result[ 0 ][ 1 ] = m03 * m22 * m31 - m02 * m23 * m31 - m03 * m21 * m32 + m01 * m23 * m32 + m02 * m21 * m33 - m01 * m22 * m33;
      result[ 0 ][ 2 ] = m02 * m13 * m31 - m03 * m12 * m31 + m03 * m11 * m32 - m01 * m13 * m32 - m02 * m11 * m33 + m01 * m12 * m33;
      result[ 0 ][ 3 ] = m03 * m12 * m21 - m02 * m13 * m21 - m03 * m11 * m22 + m01 * m13 * m22 + m02 * m11 * m23 - m01 * m12 * m23;
      result[ 1 ][ 0 ] = m13 * m22 * m30 - m12 * m23 * m30 - m13 * m20 * m32 + m10 * m23 * m32 + m12 * m20 * m33 - m10 * m22 * m33;
      result[ 1 ][ 1 ] = m02 * m23 * m30 - m03 * m22 * m30 + m03 * m20 * m32 - m00 * m23 * m32 - m02 * m20 * m33 + m00 * m22 * m33;
      result[ 1 ][ 2 ] = m03 * m12 * m30 - m02 * m13 * m30 - m03 * m10 * m32 + m00 * m13 * m32 + m02 * m10 * m33 - m00 * m12 * m33;
      result[ 1 ][ 3 ] = m02 * m13 * m20 - m03 * m12 * m20 + m03 * m10 * m22 - m00 * m13 * m22 - m02 * m10 * m23 + m00 * m12 * m23;
      result[ 2 ][ 0 ] = m11 * m23 * m30 - m13 * m21 * m30 + m13 * m20 * m31 - m10 * m23 * m31 - m11 * m20 * m33 + m10 * m21 * m33;
      result[ 2 ][ 1 ] = m03 * m21 * m30 - m01 * m23 * m30 - m03 * m20 * m31 + m00 * m23 * m31 + m01 * m20 * m33 - m00 * m21 * m33;
      result[ 2 ][ 2 ] = m01 * m13 * m30 - m03 * m11 * m30 + m03 * m10 * m31 - m00 * m13 * m31 - m01 * m10 * m33 + m00 * m11 * m33;
      result[ 2 ][ 3 ] = m03 * m11 * m20 - m01 * m13 * m20 - m03 * m10 * m21 + m00 * m13 * m21 + m01 * m10 * m23 - m00 * m11 * m23;
      result[ 3 ][ 0 ] = m12 * m21 * m30 - m11 * m22 * m30 - m12 * m20 * m31 + m10 * m22 * m31 + m11 * m20 * m32 - m10 * m21 * m32;
      result[ 3 ][ 1 ] = m01 * m22 * m30 - m02 * m21 * m30 + m02 * m20 * m31 - m00 * m22 * m31 - m01 * m20 * m32 + m00 * m21 * m32;
      result[ 3 ][ 2 ] = m02 * m11 * m30 - m01 * m12 * m30 - m02 * m10 * m31 + m00 * m12 * m31 + m01 * m10 * m32 - m00 * m11 * m32;
      result[ 3 ][ 3 ] = m01 * m12 * m20 - m02 * m11 * m20 + m02 * m10 * m21 - m00 * m12 * m21 - m01 * m10 * m22 + m00 * m11 * m22;
                                                                                               // Divide by determinant and return.
      return result.times( 1/( m00*result[0][0] + m10*result[0][1] + m20*result[0][2] + m30*result[0][3] ) );
    }
}


window.Keyboard_Manager = window.tiny_graphics.Keyboard_Manager =
class Keyboard_Manager     // This class maintains a running list of which keys are depressed.  You can map combinations of shortcut
  {                        // keys to trigger callbacks you provide by calling add().  See add()'s arguments.  The shortcut list is 
                           // indexed by convenient strings showing each bound shortcut combination.  The constructor optionally
                           // takes "target", which is the desired DOM element for keys to be pressed inside of, and
                           // "callback_behavior", which will be called for every key action and allows extra behavior on each event
                           // -- giving an opportunity to customize their bubbling, preventDefault, and more.  It defaults to no
                           // additional behavior besides the callback itself on each assigned key action.
    constructor( target = document, callback_behavior = ( callback, event ) => callback( event ) )
      { this.saved_controls = {};     
        this.actively_pressed_keys = new Set();
        this.callback_behavior = callback_behavior;
        target.addEventListener( "keydown",     this.key_down_handler.bind( this ) );
        target.addEventListener( "keyup",       this.  key_up_handler.bind( this ) );
        window.addEventListener( "focus", () => this.actively_pressed_keys.clear() );  // Deal with stuck keys during focus change.
      }
    key_down_handler( event )
      { if( [ "INPUT", "TEXTAREA" ].includes( event.target.tagName ) ) return;    // Don't interfere with typing.
        this.actively_pressed_keys.add( event.key );                              // Track the pressed key.
        for( let saved of Object.values( this.saved_controls ) )                  // Re-check all the keydown handlers.
        { if( saved.shortcut_combination.every( s => this.actively_pressed_keys.has( s ) )
            && event. ctrlKey   == saved.shortcut_combination.includes( "Control" )
            && event.shiftKey   == saved.shortcut_combination.includes( "Shift" )
            && event.  altKey   == saved.shortcut_combination.includes( "Alt" )
            && event. metaKey   == saved.shortcut_combination.includes( "Meta" ) )  // Modifiers must exactly match.
              this.callback_behavior( saved.callback, event );                      // The keys match, so fire the callback.
        }
      }
    key_up_handler( event )
      { const lower_symbols = "qwertyuiopasdfghjklzxcvbnm1234567890-=[]\\;',./",
              upper_symbols = "QWERTYUIOPASDFGHJKLZXCVBNM!@#$%^&*()_+{}|:\"<>?";
        
        const lifted_key_symbols = [ event.key, upper_symbols[ lower_symbols.indexOf( event.key ) ],
                                                lower_symbols[ upper_symbols.indexOf( event.key ) ] ];
                                                                                          // Call keyup for any shortcuts 
        for( let saved of Object.values( this.saved_controls ) )                          // that depended on the released
          if( lifted_key_symbols.some( s => saved.shortcut_combination.includes( s ) ) )  // key or its shift-key counterparts.
            this.callback_behavior( saved.keyup_callback, event );                  // The keys match, so fire the callback.
        lifted_key_symbols.forEach( k => this.actively_pressed_keys.delete( k ) );
      }
      // Method add() adds a keyboard operation.  The argument shortcut_combination wants an array of strings that follow 
      // standard KeyboardEvent key names. Both the keyup and keydown callbacks for any key combo are optional.
    add( shortcut_combination, callback = () => {}, keyup_callback = () => {} )
      { this.saved_controls[ shortcut_combination.join('+') ] = { shortcut_combination, callback, keyup_callback }; }
  }


window.Graphics_Card_Object = window.tiny_graphics.Graphics_Card_Object =
class Graphics_Card_Object              // Extending this class allows an object to, whenever used, copy
{                                       // itself onto a GPU context whenever it has not already been.
  constructor() { this.gpu_instances = new Map() }     // Track which GPU contexts this object has copied itself onto.
  copy_onto_graphics_card( context, ...args )
    { // To use this function, super call it, then populate the "gpu instance" object 
      // it returns with whatever GPU pointers you need (via performing WebGL calls).
    
      const existing_instance = this.gpu_instances.get( context );
      if( !existing_instance )
        this.check_idiot_alarm( ...args );    // Don't let beginners call the expensive copy_onto_graphics_card function too many times; 
                                              // beginner WebGL programs typically only need to call it a few times.
                                              // Don't trigger the idiot alarm if the user is correctly re-using
                                              // an existing GPU context and merely overwriting parts of itself.
     
                                              // Check if this object already exists on that GPU context.
      return existing_instance ||             // If necessary, start a new object associated with the context.
             this.gpu_instances.set( context, this.make_gpu_representation() ).get( context );
    }
  check_idiot_alarm( args )                      // Warn the user if they are avoidably making too many GPU objects.
    { Graphics_Card_Object.idiot_alarm |= 0;     // Start a program-wide counter.
      if( Graphics_Card_Object.idiot_alarm++ > 200 )
        throw `Error: You are sending a lot of object definitions to the GPU, probably by mistake!  Many of them are likely duplicates, which you
               don't want since sending each one is very slow.  To avoid this, from your display() function avoid ever declaring a Shape Shader
               or Texture (or subclass of these) with "new", thus causing the definition to be re-created and re-transmitted every frame.  
               Instead, call these in your scene's constructor and keep the result as a class member, or otherwise make sure it only happens 
               once.  In the off chance that you have a somehow deformable shape that MUST change every frame, then at least use the special
               arguments of copy_onto_graphics_card to limit which buffers get overwritten every frame to only the necessary ones.`;
    }
  activate( context, ...args )   // To use this, super call it to retrieve a container of GPU pointers associated with this object.  If 
                                 // none existed one will be created.  Then do any WebGL calls you need that require GPU pointers.
    { return this.gpu_instances.get( context ) || this.copy_onto_graphics_card( context, ...args ) }
  make_gpu_representation() {}             // Override this in your subclass, defining a blank container of GPU references for itself.
}


window.Vertex_Buffer = window.tiny_graphics.Vertex_Buffer =
class Vertex_Buffer extends Graphics_Card_Object            // To use Vertex_Buffer, make a subclass of it that overrides the constructor and fills in the right fields.  
{                             // Vertex_Buffer organizes data related to one 3D shape and copies it into GPU memory.  That data is broken
                              // down per vertex in the shape.  You can make several fields that you can look up in a vertex; for each
                              // field, a whole array will be made here of that data type and it will be indexed per vertex.  Along with
                              // those lists is an additional array "indices" describing triangles, expressed as triples of vertex indices,
                              // connecting the vertices to one another.
  constructor( ...array_names )                          // This superclass constructor expects a list of names of arrays that you plan for
    { super();
      [ this.arrays, this.indices ] = [ {}, [] ];
      for( let name of array_names ) this.arrays[ name ] = []; // Initialize a blank array member of the Shape with each of the names provided.      
    }
  copy_onto_graphics_card( context, selection_of_arrays = Object.keys( this.arrays ), write_to_indices = true )
    {     // Send the completed vertex and index lists to their own buffers in the graphics card.
          // Optional arguments allow calling this again to overwrite some or all GPU buffers as needed.
      const gpu_instance = super.copy_onto_graphics_card( context, selection_of_arrays, write_to_indices );

      const gl = context;
      for( let name of selection_of_arrays )
        { const buffer = gpu_instance.webGL_buffer_pointers[ name ] = gl.createBuffer();
          gl.bindBuffer( gl.ARRAY_BUFFER, buffer );
          gl.bufferData( gl.ARRAY_BUFFER, Mat.flatten_2D_to_1D( this.arrays[ name ] ), gl.STATIC_DRAW );
        }
      if( this.indices.length && write_to_indices )
      { gl.getExtension( "OES_element_index_uint" );          // Load an extension to allow shapes with more 
        this.index_buffer = gl.createBuffer();                // vertices than type "short" can hold.
        gl.bindBuffer( gl.ELEMENT_ARRAY_BUFFER, this.index_buffer );
        gl.bufferData( gl.ELEMENT_ARRAY_BUFFER, new Uint32Array( this.indices ), gl.STATIC_DRAW );
      }
      return gpu_instance;
    }
  make_gpu_representation() { return { webGL_buffer_pointers: {} } }
  execute_shaders( gl, type )     // Draws this shape's entire vertex buffer.
    { if( this.indices.length )
      { gl.bindBuffer( gl.ELEMENT_ARRAY_BUFFER, this.index_buffer );                          
        gl.drawElements( gl[type], this.indices.length, gl.UNSIGNED_INT, 0 ) 
      }                                                                                 // If no indices were provided, assume the 
      else  gl.drawArrays( gl[type], 0, Object.values( this.arrays )[0].length );       // vertices are arranged as triples.
    }
  draw( context, graphics_state, model_transform, material, type = "TRIANGLES" )
                                                          // To appear onscreen, a shape of any variety goes through the draw() function,
    {                                                     // which executes the shader programs.  The shaders draw the right shape due to
                                                          // pre-selecting the correct buffer region in the GPU that holds that shape's data.
      const gpu_instance = this.activate( context );
      material.shader.activate( context, gpu_instance.webGL_buffer_pointers, graphics_state, model_transform, material );
      this.execute_shaders( context, type );                                                // Run the shaders to draw every triangle now.
    }
}


window.Shape = window.tiny_graphics.Shape =
class Shape extends Vertex_Buffer
{           // This class is used the same way as Vertex_Buffer, by subclassing it and writing a constructor that fills in certain fields.
            // Shape extends Vertex_Buffer's functionality for copying shapes into buffers the graphics card's memory.  It also adds the
            // basic assumption that each vertex will have a 3D position and a 3D normal vector as available fields to look up.  This means
            // there will be at least two arrays for the user to fill in: "positions" enumerating all the vertices' locations, and "normals"
            // enumerating all vertices' normal vectors pointing away from the surface.  Both are of type Vec of length 3.  By including 
            // these, Shape adds to class Vertex_Buffer the ability to compound shapes in together into a single performance-friendly
            // Vertex_Buffer, placing this shape into a larger one at a custom transforms by adjusting positions and normals with a call to
            // insert_transformed_copy_into().  Compared to Vertex_Buffer we also gain the ability via flat-shading to compute normals from
            // scratch for a shape that has none, and the ability to eliminate inter-triangle sharing of vertices for any data we want to
            // abruptly vary as we cross over a triangle edge (such as texture images).

            // Like in class Vertex_Buffer we have an array "indices" to fill in as well, a list of index triples defining which three 
            // vertices belong to each triangle.  Call new on a Shape and fill its arrays (probably in an overridden constructor).  Then,
            // submit it to Scene_Component's submit_shapes() and the GPU buffers will receive all the per-vertex data and the triangles
            // list needed to draw the shape correctly.

            // IMPORTANT: To use this class you must define all fields for every single vertex by filling in the arrays of each field, so 
            // this includes positions, normals, any more fields a specific Shape subclass decides to include per vertex, such as texture 
            // coordinates.  Be warned that leaving any empty elements in the lists will result in an out of bounds GPU warning (and nothing
            // drawn) whenever the "indices" list contains references to that position in the lists.
  static insert_transformed_copy_into( recipient, args, points_transform = Mat4.identity() )    // For building compound shapes.
    { const temp_shape = new this( ...args );  // If you try to bypass making a temporary shape and instead directly insert new data into
                                               // the recipient, you'll run into trouble when the recursion tree stops at different depths.
      recipient.indices.push( ...temp_shape.indices.map( i => i + recipient.arrays.position.length ) );
      
      for( let a in temp_shape.arrays )                // Copy each array from temp_shape into the recipient shape.
      { if( a == "position" || a == "tangents" )       // Apply points_transform to all points added during this call:
          recipient.arrays[a].push( ...temp_shape.arrays[a].map( p => points_transform.times( p.to4(1) ).to3() ) );
        else if( a == "normal" )                       // Do the same for normals, but use the inverse transpose matrix as math requires:
          recipient.arrays[a].push( ...temp_shape.arrays[a].map( n => Mat4.inverse( points_transform.transposed() ).times( n.to4(1) ).to3() ) );
        else recipient.arrays[a].push( ...temp_shape.arrays[a] );     // All other arrays get copied in unmodified.
      }
    }
  make_flat_shaded_version()                            // Auto-generate a new class that re-uses any Shape's points, 
    { return class extends this.constructor             // but with new normals generated from flat shading.
      { constructor( ...args ) { super( ...args );  this.duplicate_the_shared_vertices();  this.flat_shade(); }
        duplicate_the_shared_vertices()
          {   //  Prepare an indexed shape for flat shading if it is not ready -- that is, if there are any edges where 
              //  the same vertices are indexed by both the adjacent triangles, and those two triangles are not co-planar.
              //  The two would therefore fight over assigning different normal vectors to the shared vertices.
            const arrays = {};
            for( let arr in this.arrays ) arrays[ arr ] = [];
            for( let index of this.indices )
              for( let arr in this.arrays )
                arrays[ arr ].push( this.arrays[ arr ][ index ] );      // Make re-arranged versions of each data field, with
            Object.assign( this.arrays, arrays );                       // copied values every time an index was formerly re-used.
            this.indices = this.indices.map( (x,i) => i );    // Without shared vertices, we can use sequential numbering.
          }
        flat_shade()                // Automatically assign the correct normals to each triangular element to achieve flat shading.
          {                         // Affect all recently added triangles (those past "offset" in the list).  Assumes that no
            this.indices.length = false;   // vertices are shared across seams.   First, iterate through the index or position triples:
            for( let counter = 0; counter < (this.indices.length ? this.indices.length : this.arrays.position.length); counter += 3 )
            { const indices = this.indices.length ? [ this.indices[ counter ], this.indices[ counter + 1 ], this.indices[ counter + 2 ] ] : 
                                             [ counter, counter + 1, counter + 2 ];
              const [ p1, p2, p3 ] = indices.map( i => this.arrays.position[ i ] );
              const n1 = p1.minus(p2).cross( p3.minus(p1) ).normalized();          // Cross the two edge vectors of this
                                                                                   // triangle together to get its normal.
               if( n1.times(.1).plus(p1).norm() < p1.norm() ) n1.scale(-1);        // Flip the normal if adding it to the 
                                                                                   // triangle brings it closer to the origin.
              for( let i of indices ) this.arrays.normal[ i ] = Vec.from( n1 );    // Propagate this normal to the 3 vertices.
            }
          }
      }
    }
  normalize_positions( keep_aspect_ratios = true )
    { let p_arr = this.arrays.position;
      const average_position = p_arr.reduce( (acc,p) => acc.plus( p.times( 1/p_arr.length ) ), Vec.of( 0,0,0 ) );
      p_arr = p_arr.map( p => p.minus( average_position ) );           // Center the point cloud on the origin.
      const average_lengths  = p_arr.reduce( (acc,p) => 
                                         acc.plus( p.map( x => Math.abs(x) ).times( 1/p_arr.length ) ), Vec.of( 0,0,0 ) );
      if( keep_aspect_ratios )                            // Divide each axis by its average distance from the origin.
        this.arrays.position = p_arr.map( p => p.map( (x,i) => x/average_lengths[i] ) );    
      else
        this.arrays.position = p_arr.map( p => p.times( 1/average_lengths.norm() ) );
    }
}


window.Light = window.tiny_graphics.Light =
class Light                                                     // The properties of one light in the scene (Two 4x1 Vecs and a scalar)
{ constructor( position, color, size ) { Object.assign( this, { position, color, attenuation: 1/size } ); }  };

window.Color = window.tiny_graphics.Color =
class Color extends Vec { }    // Just an alias.  Colors are special 4x1 vectors expressed as ( red, green, blue, opacity ) each from 0 to 1.



window.Graphics_Addresses = window.tiny_graphics.Graphics_Addresses =
class Graphics_Addresses    // For organizing communication with the GPU for Shaders.  Now that we've compiled the Shader, we can query 
{                           // some things about the compiled program, such as the memory addresses it will use for uniform variables, 
                            // and the types and indices of its per-vertex attributes.  We'll need those for building vertex buffers.
  constructor( program, gl )
  { const num_uniforms = gl.getProgramParameter(program, gl.ACTIVE_UNIFORMS);
    for (let i = 0; i < num_uniforms; ++i)
      { let u = gl.getActiveUniform(program, i).name.split('[')[0];    // Retrieve the GPU addresses of each uniform variable in the shader
        this[ u ] = gl.getUniformLocation( program, u );               // based on their names, and store these pointers for later.
      }
    
    this.shader_attributes = {};                // Assume per-vertex attributes will each be a set of 1 to 4 floats:
    const type_to_size_mapping = { 0x1406: 1, 0x8B50: 2, 0x8B51: 3, 0x8B52: 4 };
    const numAttribs = gl.getProgramParameter( program, gl.ACTIVE_ATTRIBUTES ); 
    for ( let i = 0; i < numAttribs; i++ )      // https://github.com/greggman/twgl.js/blob/master/dist/twgl-full.js for another example.
    { const attribInfo = gl.getActiveAttrib( program, i );
      this.shader_attributes[ attribInfo.name ] = { index: gl.getAttribLocation( program, attribInfo.name ),  // Pointers to all shader
                                                    size: type_to_size_mapping[ attribInfo.type ],            // attribute variables
                                                    enabled: true, type: gl.FLOAT,
                                                    normalized: false, stride: 0, pointer: 0 };
    } 
  }
}


class Overridable     // Class Overridable allows a short way to create modified versions of JavaScript objects.  Some properties are
{                     // replaced with substitutes that you provide, without having to write out a new object from scratch.
       // To override, simply pass in "replacement", a JS Object of keys/values you want to override, to generate a new object.
       // For shorthand you can leave off the key and only provide a value (pass in directly as "replacement") and a guess will
       // be used for which member you want overridden based on type.  
  override( replacement ) { return this.helper( replacement, Object.create( this.constructor.prototype ) ) }
  replace(  replacement ) { return this.helper( replacement, this ) } // Replace is like override but modifies the original object.
  helper( replacement, target )
    { Object.assign( target, this );    // Clone all of our keys/values
      if( replacement.constructor === Object )
        return Object.assign( target, replacement );       // If a JS object was given, use its entries to override;
                                                           // Otherwise we'll try to guess the key to override by type.
      const matching_keys_by_type = Object.entries( this ).filter( ([key, value]) => replacement instanceof value.constructor );
      if( !matching_keys_by_type[0] ) throw "Overridable: Can't figure out which value you're trying to replace; nothing matched by type.";
      return Object.assign( target, { [ matching_keys_by_type[0][0] ]: replacement } );
    }
}



window.Graphics_State = window.tiny_graphics.Graphics_State =
class Graphics_State extends Overridable                 // Stores things that affect multiple shapes, such as lights and the camera.
{ constructor( camera_transform = Mat4.identity(), projection_transform = Mat4.identity() ) 
    { super(); Object.assign( this, { camera_transform, projection_transform, animation_time: 0, animation_delta_time: 0 } ); }
}


window.Shader = window.tiny_graphics.Shader =
class Shader extends Graphics_Card_Object     // Your subclasses of Shader will manage strings of GLSL code that will be sent to the GPU and will run, to
{                                             // draw every shape.  Extend the class and fill in the abstract functions; the constructor needs them.
  copy_onto_graphics_card( context )
    { const gpu_instance = super.copy_onto_graphics_card( context ),
                 program = gpu_instance.program || context.createProgram();

      const gl     = context;
      const shared = this.shared_glsl_code() || "";
      
      const vertShdr = gl.createShader( gl.VERTEX_SHADER );
      gl.shaderSource( vertShdr, shared + this.vertex_glsl_code() );
      gl.compileShader( vertShdr );
      if( !gl.getShaderParameter(vertShdr, gl.COMPILE_STATUS) ) throw "Vertex shader compile error: "   + gl.getShaderInfoLog( vertShdr );

      const fragShdr = gl.createShader( gl.FRAGMENT_SHADER );
      gl.shaderSource( fragShdr, shared + this.fragment_glsl_code() );
      gl.compileShader( fragShdr );
      if( !gl.getShaderParameter(fragShdr, gl.COMPILE_STATUS) ) throw "Fragment shader compile error: " + gl.getShaderInfoLog( fragShdr );

      gl.attachShader( program, vertShdr );
      gl.attachShader( program, fragShdr );
      gl.linkProgram(  program );
      if( !gl.getProgramParameter( program, gl.LINK_STATUS) ) throw "Shader linker error: "           + gl.getProgramInfoLog( this.program );

      if( !gpu_instance.program )
        Object.assign( gpu_instance, { program, gpu_addresses: new Graphics_Addresses( program, gl ) } );
      return gpu_instance;
    }
  make_gpu_representation() { return { program: undefined, gpu_addresses: undefined } }
  activate( context, buffer_pointers, graphics_state, model_transform, material )
    { const gpu_instance = super.activate( context );

      context.useProgram( gpu_instance.program );

          // --- Send over all the values needed by this particular shader to the GPU: ---
      this.update_GPU( context, gpu_instance.gpu_addresses, graphics_state, model_transform, material );
      
          // --- Turn on all the correct attributes and make sure they're pointing to the correct ranges in GPU memory. ---
      for( let [ attr_name, attribute ] of Object.entries( gpu_instance.gpu_addresses.shader_attributes ) )
      { if( !attribute.enabled )
          { if( attribute.index >= 0 ) context.disableVertexAttribArray( attribute.index );
            continue;
          }
        context.enableVertexAttribArray( attribute.index );
        context.bindBuffer( context.ARRAY_BUFFER, buffer_pointers[ attr_name ] );    // Activate the correct buffer.
        context.vertexAttribPointer( attribute.index, attribute.size,   attribute.type,            // Populate each attribute 
                                attribute.normalized, attribute.stride, attribute.pointer );       // from the active buffer.
      }
     }                    // You have to override the following five functions:
    material() { return class Material extends Overridable {} }
    update_GPU(){}  shared_glsl_code(){}  vertex_glsl_code(){}  fragment_glsl_code(){}
}


window.Texture = window.tiny_graphics.Texture =
class Texture extends Graphics_Card_Object                            // The Texture class wraps a pointer to a new texture
{ constructor( filename, min_filter = "LINEAR_MIPMAP_LINEAR" )        // buffer along with a new HTML image object. 
    { super();
      Object.assign( this, { filename, min_filter } );

      this.image          = new Image();
      this.image.onload   = () => this.ready = true;
      this.image.crossOrigin = "Anonymous";           // Avoid a browser warning.
      this.image.src = filename;                      // Load the image file to this HTML page.
    }
  copy_onto_graphics_card( context, need_initial_settings = true )
    { const gpu_instance = super.copy_onto_graphics_card( context );
      if( !gpu_instance.texture_buffer_pointer ) gpu_instance.texture_buffer_pointer = context.createTexture();

      const gl = context;
      gl.bindTexture  ( gl.TEXTURE_2D, gpu_instance.texture_buffer_pointer );
      
      if( need_initial_settings )
      { gl.pixelStorei  ( gl.UNPACK_FLIP_Y_WEBGL, true );
        gl.texParameteri( gl.TEXTURE_2D, gl.TEXTURE_MAG_FILTER, gl.LINEAR );         // Always use bi-linear sampling when zoomed out.
        gl.texParameteri( gl.TEXTURE_2D, gl.TEXTURE_MIN_FILTER, gl[ this.min_filter ]  );  // Let the user to set the sampling method 
      }                                                                                    // when zoomed in.
      
      gl.texImage2D   ( gl.TEXTURE_2D, 0, gl.RGBA, gl.RGBA, gl.UNSIGNED_BYTE, this.image );
      if( this.min_filter = "LINEAR_MIPMAP_LINEAR" )      // If the user picked tri-linear sampling (the default) then generate
        gl.generateMipmap(gl.TEXTURE_2D);                 // the necessary "mips" of the texture and store them on the GPU with it.
      return gpu_instance;
    }
  make_gpu_representation() { return { texture_buffer_pointer: undefined } }
  activate( context, texture_unit = 0 )   // Optionally select a texture unit in case you're using a shader with many samplers.
    { if( !this.ready ) return;     // Terminate draw requests until the image file is actually loaded over the network.
      
      const gpu_instance = super.activate( context );
      context.activeTexture( context[ "TEXTURE" + texture_unit ] );
      context.bindTexture( context.TEXTURE_2D, gpu_instance.texture_buffer_pointer );
    }

}


window.Webgl_Manager = window.tiny_graphics.Webgl_Manager =
class Webgl_Manager      // This class manages a whole graphics program for one on-page canvas, including its textures, shapes, shaders,
{                        // and scenes.  In addition to requesting a WebGL context and storing the aforementioned items, it informs the
                         // canvas of which functions to call during events - such as a key getting pressed or it being time to redraw.
  constructor( canvas, background_color, dimensions )
    { Object.assign( this, { instances: new Map(), scene_components: [], prev_time: 0, canvas,
                             globals: { animate: true, graphics_state: new Graphics_State() } } );
      
      for( let name of [ "webgl", "experimental-webgl", "webkit-3d", "moz-webgl" ] )   // Get the GPU ready, creating a new WebGL context
        if(  this.context = this.canvas.getContext( name ) ) break;                    // for this canvas.          
      if( !this.context ) throw "Canvas failed to make a WebGL context.";
      const gl = this.context;

      this.set_size( dimensions );
      gl.clearColor.apply( gl, background_color );    // Tell the GPU which color to clear the canvas with each frame.
      gl.enable( gl.DEPTH_TEST );   gl.enable( gl.BLEND );            // Enable Z-Buffering test with blending.
      gl.blendFunc( gl.SRC_ALPHA, gl.ONE_MINUS_SRC_ALPHA );           // Specify an interpolation method for blending "transparent" 
                                                                      // triangles over the existing pixels.
      gl.bindTexture(gl.TEXTURE_2D, gl.createTexture() ); // A single red pixel, as a placeholder image to prevent a console warning:
      gl.texImage2D (gl.TEXTURE_2D, 0, gl.RGBA, 1, 1, 0, gl.RGBA, gl.UNSIGNED_BYTE, new Uint8Array([255, 0, 0, 255]));
         
      window.requestAnimFrame = ( w =>                                    // Find the correct browser's version of requestAnimationFrame()
           w.requestAnimationFrame    || w.webkitRequestAnimationFrame    // needed for queue-ing up re-display events:
        || w.mozRequestAnimationFrame || w.oRequestAnimationFrame || w.msRequestAnimationFrame
        || function( callback, element ) { w.setTimeout(callback, 1000/60);  } )( window );
    }
  set_size( dimensions = [ 1080, 600 ] )                // This function allows you to re-size the canvas anytime.  
    { const [ width, height ] = dimensions;             // To work, it must change the size in CSS, wait for style to re-flow, 
      this.canvas.style[ "width" ]  =  width + "px";    // and then change the size in canvas attributes.
      this.canvas.style[ "height" ] = height + "px";     
      Object.assign( this,        { width, height } );   // Have to assign to both; these attributes on a canvas 
      Object.assign( this.canvas, { width, height } );   // have a special effect on buffers, separate from their style.
      this.context.viewport( 0, 0, width, height );      // Build the canvas's matrix for converting -1 to 1 ranged coords (NCDS)
    }                                                    // into its own pixel coords.
<<<<<<< HEAD
  register_scene_component( component )     // Allow a Scene_Component to show their control panel and enter the event loop.
    { this.scene_components.unshift( component );  component.make_control_panel( component.controls );
=======
  get_instance( shader_or_texture )                 // If a scene requests that the Canvas keeps a certain resource (a Shader 
    { if( this.instances[ shader_or_texture ] )     // or Texture) loaded, check if we already have one GPU-side first.
        return this.instances[ shader_or_texture ];     // Return the one that already is loaded if it exists.  Otherwise,
      if( typeof shader_or_texture == "string" )        // If a texture was requested, load it onto a GPU buffer.
        return this.instances[ shader_or_texture ] = new Texture( this.gl, ...arguments );  // Or if it's a shader:
      return   this.instances[ shader_or_texture ] = new ( shader_or_texture )( this.gl );  // Compile it and put it on the GPU.
>>>>>>> c3748b66
    }
  render( time=0 )                                                // Animate shapes based upon how much measured real time has transpired.
    {                            this.globals.graphics_state.animation_delta_time = time - this.prev_time;
      if( this.globals.animate ) this.globals.graphics_state.animation_time      += this.globals.graphics_state.animation_delta_time;
      this.prev_time = time;

      const gl = this.context;
      gl.clear( gl.COLOR_BUFFER_BIT | gl.DEPTH_BUFFER_BIT);        // Clear the canvas's pixels and z-buffer.
     
<<<<<<< HEAD
      for( let live_string of document.querySelectorAll(".live_string") ) live_string.onload( live_string );
      for ( let s of this.scene_components ) s.display( gl, this.globals.graphics_state );            // Draw each registered animation.
=======
      const open_list = [ ...this.scene_components ];
      while( open_list.length )                       // Traverse all scenes and their children, recursively
      { open_list.push( ...open_list[0].children );
        open_list.shift().display( this.globals.graphics_state );           // Draw each registered animation.
      }

>>>>>>> c3748b66
      this.event = window.requestAnimFrame( this.render.bind( this ) );   // Now that this frame is drawn, request that render() happen 
    }                                                                     // again as soon as all other web page events are processed.
}

window.Scene_Component = window.tiny_graphics.Scene_Component =
class Scene_Component       // The Scene_Component superclass is the base class for any scene part or code snippet that you can add to a
{                           // canvas.  Make your own subclass(es) of this and override their methods "display()" and "make_control_panel()"
                            // to make them do something.  Finally, push them onto your Webgl_Manager's "scene_components" array.
  constructor( webgl_manager )
    { this.children = [];
      this.desired_controls_position = 0; // Set as undefined to omit this scene's control panel.  Set to negative/positive to move its panel.
      this.globals = webgl_manager.globals;      

      const callback_behavior = ( callback, event ) => 
           { callback( event );
             event.preventDefault();    // Fire the callback and cancel any default browser shortcut that is an exact match.
             event.stopPropagation();   // Don't bubble the event to parent nodes; let child elements be targetted in isolation.
           }
      this.key_controls = new Keyboard_Manager( document, callback_behavior);     
    }
  new_line( parent=this.control_panel ) { parent.appendChild( document.createElement( "br" ) ) }    // Format a scene's control panel.
  live_string( callback, parent=this.control_panel )    // Create an element somewhere in the control panel that does reporting of the
    {                                                   // scene's values in real time.  The event loop will constantly update all HTML 
                                                        // elements made this way.
      parent.appendChild( Object.assign( document.createElement( "div"  ), { className:"live_string", onload: callback } ) );
    }
  key_triggered_button( description, shortcut_combination, callback, color = '#'+Math.random().toString(9).slice(-6), 
                        release_event, recipient = this, parent = this.control_panel )      // Trigger any scene behavior by assigning a key
    { const button = parent.appendChild( document.createElement( "button" ) );              // shortcut and a labelled HTML button to it.
      button.default_color = button.style.backgroundColor = color;
      const  press = () => { Object.assign( button.style, { 'background-color' : 'red', 
                                                            'z-index': "1", 'transform': "scale(2)" } );
                             callback.call( recipient );
                           },
           release = () => { Object.assign( button.style, { 'background-color' : button.default_color, 
                                                            'z-index': "0", 'transform': "scale(1)" } );
                             if( !release_event ) return;
                             release_event.call( recipient );
                           };
      const key_name = shortcut_combination.join( '+' ).split( " " ).join( "Space" );
      button.textContent = "(" + key_name + ") " + description;
      button.addEventListener( "mousedown" , press );
      button.addEventListener( "mouseup",  release );
      button.addEventListener( "touchstart", press, { passive: true } );
      button.addEventListener( "touchend", release, { passive: true } );
      if( !shortcut_combination ) return;
      this.key_controls.add( shortcut_combination, press, release );
    }                                                          // You have to override the following functions to use class Scene_Component.
  make_control_panel(){}  display( graphics_state ){}  show_explanation( document_section ){}
}


window.Canvas_Widget = window.tiny_graphics.Canvas_Widget =
class Canvas_Widget                    // Canvas_Widget embeds a WebGL demo onto a website, along with various panels of controls.
{ constructor( element, scenes, show_controls = true )   // One panel exists per each scene that's used in the canvas.  You can use up
    { this.create( element, scenes, show_controls )      // to 16 Canvas_Widgets; browsers support up to 16 WebGL contexts per page.    

      const rules = [ ".canvas-widget { width: 1080px; background: DimGray }",
                      ".canvas-widget canvas { width: 1080px; height: 600px; margin-bottom:-3px }" ];
                      
      const style = document.head.appendChild( document.createElement( "style" ) );
      for( const r of rules ) document.styleSheets[document.styleSheets.length - 1].insertRule( r, 0 )
    }
  create( element, scenes, show_controls )
    { this.patch_ios_bug();
      try  { this.populate_canvas( element, scenes, show_controls );
           } catch( error )
           { document.querySelector( "#" + element ).innerHTML = "<H1>Error loading the demo.</H1>" + error }
    }
  patch_ios_bug()                               // Correct a flaw in Webkit (iPhone devices; safari mobile) that 
    { try{ Vec.of( 1,2,3 ).times(2) }           // breaks TypedArray.from() and TypedArray.of() in subclasses.
      catch 
      { Vec.of   = function()      { return new Vec( Array.from( arguments ) ) }
        Vec.from = function( arr ) { return new Vec( Array.from( arr       ) ) }
      }
    }
  populate_canvas( element, scenes, show_controls )   // Assign a Webgl_Manager to the WebGL canvas.
    { if( !scenes.every( x => window[ x ] ) )         // Make sure each scene class really exists.
        throw "(Featured class not found)";
      const canvas = document.querySelector( "#" + element ).appendChild( document.createElement( "canvas" ) );

      this.webgl_manager = new Webgl_Manager( canvas, Color.of( 0,0,0,1 ) );  // Second parameter sets background color.

      for( let scene_class_name of scenes )                  // Register the initially requested scenes to the render loop. 
        this.webgl_manager.scene_components.push( new window[ scene_class_name ]( this.webgl_manager ) );


      this.embedded_controls = document.querySelector( "#" + element ).appendChild( document.createElement( "div" ) );
      this.embedded_controls.className = "controls-widget";
      if( show_controls ) new Controls_Widget( this.webgl_manager.scene_components, this.embedded_controls );
                           
      this.webgl_manager.render();   // Start WebGL initialization.  Note that render() will re-queue itself for more calls.
    }
}


window.Controls_Widget = window.tiny_graphics.Controls_Widget =
class Controls_Widget
{ constructor( scenes, element )
    { if( typeof( element ) === "String" ) element = document.querySelector( "#" + element );

      const rules = [ ".controls-widget * { font-family: monospace }",
                      ".controls-widget div { background: white }",
                      ".controls-widget table { border-collapse: collapse; display:block; overflow-x: auto; }",
                      ".controls-widget table.control-box { width: 1080px; border:0; margin:0; max-height:380px; transition:.5s; overflow-y:scroll; background:DimGray }",
                      ".controls-widget table.control-box:hover { max-height:500px }",
                      ".controls-widget table.control-box td { overflow:hidden; border:0; background:DimGray; border-radius:30px }",
                      ".controls-widget table.control-box td .control-div { background: #EEEEEE; height:338px; padding: 5px 5px 5px 30px; box-shadow: 25px 0px 60px -15px inset }",
                      ".controls-widget table.control-box td * { background:transparent }",
                      ".controls-widget table.control-box .control-div td { border-radius:unset }",
                      ".controls-widget table.control-box .control-title { padding:7px 40px; color:white; background:DarkSlateGray; box-shadow: 25px 0px 70px -15px inset black }",
                      ".controls-widget *.live_string { display:inline-block; background:unset }",
                      ".dropdown { display:inline-block }",
                      ".dropdown-content { display:inline-block; transition:.2s; transform: scaleY(0); overflow:hidden; position: absolute; \
                                            z-index: 1; background:#E8F6FF; padding: 16px; margin-left:30px; min-width: 100px; \
                                            box-shadow: 5px 10px 16px 0px rgba(0,0,0,0.2) inset; border-radius:10px }",
                      ".dropdown-content a { color: black; padding: 4px 4px; display: block }",
                      ".dropdown a:hover { background: #f1f1f1 }",
                      ".controls-widget button { background: #4C9F50; color: white; padding: 6px; border-radius:9px; \
                                                box-shadow: 4px 6px 16px 0px rgba(0,0,0,0.3); transition: background .3s, transform .3s }",
                      ".controls-widget button:hover, button:focus { transform: scale(1.3); color:gold }",
                      ".link { text-decoration:underline; cursor: pointer }",
                      ".show { transform: scaleY(1); height:200px; overflow:auto }",
                      ".hide { transform: scaleY(0); height:0px; overflow:hidden  }" ];
                      
      const style = document.head.appendChild( document.createElement( "style" ) );
      for( const r of rules ) document.styleSheets[document.styleSheets.length - 1].insertRule( r, 0 )

      const table = element.appendChild( document.createElement( "table" ) );
      table.className = "control-box";
      const row = table.insertRow( 0 );

      this.panels = [];

      const open_list = [ ...scenes ];
      while( open_list.length )                       // Traverse all scenes and their children, recursively
      { open_list.push( ...open_list[0].children );
        const scene = open_list.shift();

        const control_box = row.insertCell();
        this.panels.push( control_box );

        control_box.appendChild( Object.assign( document.createElement("div"), { 
                                      textContent: scene.constructor.name, className: "control-title" } ) )   // Draw label bar.
                                              
        const control_panel = control_box.appendChild( document.createElement( "div" ) );
        control_panel.className = "control-div";
        scene.control_panel = control_panel;
        scene.make_control_panel();           // Draw each registered animation.
      }

      this.render();
    }
  render( time=0 )
    { for( let panel of this.panels )
        for( let live_string of panel.querySelectorAll(".live_string") ) live_string.onload( live_string );

      // TODO: Check for updates to each scene's desired_controls_position, including if the 
      // scene just appeared in the tree, in which case call make_control_panel().

      this.event = window.requestAnimFrame( this.render.bind( this ) );   // TODO: Cap this so that it can't be called faster than a human can read
    }
}

  
window.Code_Manager = window.tiny_graphics.Code_Manager =
class Code_Manager                            // Break up a string containing code (any es6 JavaScript).  The parser expression
{                                             // is from https://github.com/lydell/js-tokens which states the following limitation:
  constructor( code )                         // "If the end of a statement looks like a regex literal (even if it isn’t), it will 
    { const es6_tokens_parser = RegExp( [     // be treated as one."  (This can miscolor lines of code containing divisions and comments).
        /((['"])(?:(?!\2|\\).|\\(?:\r\n|[\s\S]))*(\2)?|`(?:[^`\\$]|\\[\s\S]|\$(?!\{)|\$\{(?:[^{}]|\{[^}]*\}?)*\}?)*(`)?)/,    // Any string.
        /(\/\/.*)|(\/\*(?:[^*]|\*(?!\/))*(\*\/)?)/,                                                                           // Any comment (2 forms).  And next, any regex:
        /(\/(?!\*)(?:\[(?:(?![\]\\]).|\\.)*\]|(?![\/\]\\]).|\\.)+\/(?:(?!\s*(?:\b|[\u0080-\uFFFF$\\'"~({]|[+\-!](?!=)|\.?\d))|[gmiyu]{1,5}\b(?![\u0080-\uFFFF$\\]|\s*(?:[+\-*%&|^<>!=?({]|\/(?![\/*])))))/,
        /(0[xX][\da-fA-F]+|0[oO][0-7]+|0[bB][01]+|(?:\d*\.\d+|\d+\.?)(?:[eE][+-]?\d+)?)/,                                     // Any number.
        /((?!\d)(?:(?!\s)[$\w\u0080-\uFFFF]|\\u[\da-fA-F]{4}|\\u\{[\da-fA-F]+\})+)/,                                          // Any name.
        /(--|\+\+|&&|\|\||=>|\.{3}|(?:[+\-\/%&|^]|\*{1,2}|<{1,2}|>{1,3}|!=?|={1,2})=?|[?~.,:;[\](){}])/,                      // Any punctuator.
        /(\s+)|(^$|[\s\S])/                                                                                                   // Any whitespace. Lastly, blank/invalid.
          ].map( r => r.source ).join('|'), 'g' );

      this.tokens = [];    this.no_comments = [];    let single_token = null;
      while( ( single_token = es6_tokens_parser.exec( code ) ) !== null )
        { let token = { type: "invalid", value: single_token[0] }
               if ( single_token[  1 ] ) token.type = "string" , token.closed = !!( single_token[3] || single_token[4] )
          else if ( single_token[  5 ] ) token.type = "comment"
          else if ( single_token[  6 ] ) token.type = "comment", token.closed = !!single_token[7]
          else if ( single_token[  8 ] ) token.type = "regex"
          else if ( single_token[  9 ] ) token.type = "number"
          else if ( single_token[ 10 ] ) token.type = "name"
          else if ( single_token[ 11 ] ) token.type = "punctuator"
          else if ( single_token[ 12 ] ) token.type = "whitespace"        
          this.tokens.push( token )
          if( token.type != "whitespace" && token.type != "comment" ) this.no_comments.push( token.value );
        }  
    }
}


window.Code_Widget = window.tiny_graphics.Code_Widget =
class Code_Widget
{ constructor( element, selected_class )
    { let rules = [ ".code-widget .code-panel { background:white; overflow:auto; font-family:monospace; width:1060px; padding:10px; padding-bottom:40px; max-height: 500px; \
                                                  border-radius:12px; box-shadow: 20px 20px 90px 0px powderblue inset, 5px 5px 30px 0px blue inset }",
                ".code-widget .code-display { min-width:1800px; padding:10px; white-space:pre-wrap; background:transparent }",
                ".code-widget .edit-button { left:800px; z-index:2; position:absolute; outline:0; height:80px; width:80px; border-radius:50% }",
                ".code-widget table { display:block; overflow-x:auto; width:1080px; border-radius:25px; border-collapse:collapse; border: 2px solid black }",
               ".code-widget table.class-list td { border-width:thin; background: #EEEEEE; padding:12px; font-family:monospace; border: 1px solid black }"
                 ];

      for( const r of rules ) document.styleSheets[0].insertRule( r, 1 );
      
      if( !window[ selected_class ] ) throw "Class not found.";
      selected_class = window[ selected_class ];
        

      element = document.querySelector( "#" + element );
      const code_panel = element.appendChild( document.createElement( "div" ) );
      code_panel.className = "code-panel";
      const text        = code_panel.appendChild( document.createElement( "p" ) );
      text.textContent  = "Below is the code for the demo that's running.  Click links to see definitions!";
      this.code_display = code_panel.appendChild( document.createElement( "div" ) );
      this.code_display.className = "code-display";

      const class_list = element.appendChild( document.createElement( "table" ) );
      class_list.className = "class-list";   
      const top_cell = class_list.insertRow( -1 ).insertCell( -1 );
      top_cell.colSpan = 2;
      top_cell.appendChild( document.createTextNode("Click below to navigate through all classes that are defined.") );
      const content = top_cell.appendChild( document.createElement( "p" ) );
      content.style = "text-align:center; margin:0; font-weight:bold";
      content.innerHTML = "main-scene.js<br>Main Scene: ";
      const main_scene_link = content.appendChild( document.createElement( "a" ) );
      main_scene_link.href = "javascript:void(0);"
      main_scene_link.addEventListener( 'click', () => this.display_code( selected_class ) );
      main_scene_link.textContent = selected_class.name;

      const second_cell = class_list.insertRow( -1 ).insertCell( -1 );
      second_cell.colSpan = 2;
      second_cell.style = "text-align:center; font-weight:bold";
      const index_src_link = second_cell.appendChild( document.createElement( "a" ) );
      index_src_link.href = "javascript:void(0);"
      index_src_link.addEventListener( 'click', () => this.display_code() );
      index_src_link.textContent = "This page's complete HTML source";

      const third_row = class_list.insertRow( -1 );
      third_row.style = "text-align:center";
      third_row.innerHTML = "<td><b>tiny-graphics.js</b><br>(Always the same)</td> \
                             <td><b>dependencies.js</b><br>(Different for every demo)</td>";
    
      const fourth_row = class_list.insertRow( -1 );

      for( let list of [ tiny_graphics, classes ] )
      { const cell = fourth_row.appendChild( document.createElement( "td" ) );
        const class_names = Object.keys( list ).filter( x => x != selected_class.name );     // List all class names except the main one,
        cell.style = "white-space:normal"                                                    // which we'll display separately.
        for( let name of class_names )
        { const class_link = cell.appendChild( document.createElement( "a" ) );
          class_link.style["margin-right"] = "80px"
          class_link.href = "javascript:void(0);"
          class_link.addEventListener( 'click', () => this.display_code( window[name] ) );
          class_link.textContent = name;
          cell.appendChild( document.createTextNode(" ") );
        }
      }
      this.display_code( selected_class );
    }
  display_code( class_to_display )                                                           // Pass undefined to choose index.html source.
    { this.selected_class = class_to_display;
      if( class_to_display ) this.format_code( class_to_display.toString() );
      else fetch( document.location.href )
                .then(   response => response.text() )
                .then( pageSource => this.format_code( pageSource ) );
    }
  format_code( code_string )
    { this.code_display.innerHTML = "";
      const color_map = { string: "chocolate", comment: "green", regex: "blue", number: "magenta", 
                            name: "black", punctuator: "red", whitespace: "black" };

      for( let t of new Code_Manager( code_string ).tokens )
        if( t.type == "name" && [ ...Object.keys( tiny_graphics ), ...Object.keys( classes ) ].includes( t.value ) )
          { const link = this.code_display.appendChild( document.createElement( 'a' ) );
            link.href = "javascript:void(0);"
            link.addEventListener( 'click', () => this.display_code( window[ t.value ] ) );
            link.textContent = t.value;
          }
        else
          { const span = this.code_display.appendChild( document.createElement( 'span' ) );
            span.style.color = color_map[t.type];
            span.textContent = t.value;
          }
    }
}<|MERGE_RESOLUTION|>--- conflicted
+++ resolved
@@ -576,18 +576,6 @@
       Object.assign( this.canvas, { width, height } );   // have a special effect on buffers, separate from their style.
       this.context.viewport( 0, 0, width, height );      // Build the canvas's matrix for converting -1 to 1 ranged coords (NCDS)
     }                                                    // into its own pixel coords.
-<<<<<<< HEAD
-  register_scene_component( component )     // Allow a Scene_Component to show their control panel and enter the event loop.
-    { this.scene_components.unshift( component );  component.make_control_panel( component.controls );
-=======
-  get_instance( shader_or_texture )                 // If a scene requests that the Canvas keeps a certain resource (a Shader 
-    { if( this.instances[ shader_or_texture ] )     // or Texture) loaded, check if we already have one GPU-side first.
-        return this.instances[ shader_or_texture ];     // Return the one that already is loaded if it exists.  Otherwise,
-      if( typeof shader_or_texture == "string" )        // If a texture was requested, load it onto a GPU buffer.
-        return this.instances[ shader_or_texture ] = new Texture( this.gl, ...arguments );  // Or if it's a shader:
-      return   this.instances[ shader_or_texture ] = new ( shader_or_texture )( this.gl );  // Compile it and put it on the GPU.
->>>>>>> c3748b66
-    }
   render( time=0 )                                                // Animate shapes based upon how much measured real time has transpired.
     {                            this.globals.graphics_state.animation_delta_time = time - this.prev_time;
       if( this.globals.animate ) this.globals.graphics_state.animation_time      += this.globals.graphics_state.animation_delta_time;
@@ -596,17 +584,11 @@
       const gl = this.context;
       gl.clear( gl.COLOR_BUFFER_BIT | gl.DEPTH_BUFFER_BIT);        // Clear the canvas's pixels and z-buffer.
      
-<<<<<<< HEAD
-      for( let live_string of document.querySelectorAll(".live_string") ) live_string.onload( live_string );
-      for ( let s of this.scene_components ) s.display( gl, this.globals.graphics_state );            // Draw each registered animation.
-=======
       const open_list = [ ...this.scene_components ];
       while( open_list.length )                       // Traverse all scenes and their children, recursively
       { open_list.push( ...open_list[0].children );
-        open_list.shift().display( this.globals.graphics_state );           // Draw each registered animation.
-      }
-
->>>>>>> c3748b66
+        open_list.shift().display( gl, this.globals.graphics_state );           // Draw each registered animation.
+      }
       this.event = window.requestAnimFrame( this.render.bind( this ) );   // Now that this frame is drawn, request that render() happen 
     }                                                                     // again as soon as all other web page events are processed.
 }
