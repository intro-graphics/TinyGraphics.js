import {tiny, defs} from './common.js';
                                                  // Pull these names into this module's scope for convenience:
const { Vector3, vec3, vec4, color, Mat4, Light, Shape, Material, Shader, Texture, Scene } = tiny;
const { Triangle, Square, Tetrahedron, Windmill, Cube, Subdivision_Sphere } = defs;

<<<<<<< HEAD
export class Surfaces_Demo extends tiny.Active_Textbook
{ constructor()
    { super( Surfaces_Demo_Section ) }
  initialize_shared_state()
    { 
      this.shared_uniforms_of_children.set_camera( Mat4.translation( 0,0,-3 ) );

      const shader = new defs.Textured_Phong( 1 );

      this.material = new Material( shader, { ambient: .5, texture: new Texture( "assets/rgb.jpg" ) } );

      this.movement_controls = new defs.Movement_Controls();
      this.children.push( this.movement_controls );

      for( let section of this.inner_documentation_sections )
        {
          section.material = this.material;
          section.children.push( this.movement_controls );
=======
export class Parametric_Surfaces extends Scene
{ constructor( scene_id, material )
    { super();

      this.widget_options = { show_canvas: false, make_controls: false, show_explanation: true };

      if( typeof( scene_id ) === "undefined" )
        { this.is_master = true;
          this.sections = [];
>>>>>>> f14b1e4e
        }
    }
  num_sections() { return 7 }
  display( context, shared_uniforms_unused )
    { 
      const shared_uniforms = this.update_shared_state( context );

<<<<<<< HEAD
      context.scratchpad.controls = this.movement_controls;

                             // Tick values that update only once per frame (not per section).
      const t = this.t = shared_uniforms.animation_time/1000;
      const angle = Math.sin( t );
      const light_position = Mat4.rotation( angle,   1,0,0 ).times( vec4( 0,0,1,0 ) );
      shared_uniforms.lights = [ new Light( light_position, color( 1,1,1,1 ), 1000000 ) ];
    }
}


export
const Surfaces_Demo_Section = defs.Surfaces_Demo_Section =
class Surfaces_Demo_Section extends Scene
{
  constructor( section_index, outer_documentation_data )
    {
      super();
                                    // Don't clutter up all the document sections.  Omit displaying control panels for their scenes.
      this.widget_options = { make_controls: false };

                                    // Switch on section_index to decide what to actually construct.
      this.section_index = section_index;      
      const handler_at_index = this[ "construct_section_" + section_index ];
      handler_at_index.call( this );
    }
  show_document( document_builder, document_element = document_builder.document_region )
    {
        document_builder.div.className = "documentation_treenode";

                                                // This document will repeat the following layout for each section:

                                                      // 1. Text region:
                                              // Switch on section_index to decide what to actually print.
        this[ "explain_section_" + this.section_index ] ( document_element );

                                                      // 2. Canvas showing a scene:
        const canvas = document_builder.div.appendChild( document.createElement( "canvas" ) );
        this.webgl_manager = new tiny.Webgl_Manager( canvas );

        this.webgl_manager.scenes.push( this );
        this.webgl_manager.set_size( [ 1080,300 ] )
        window.requestAnimFrame( this.webgl_manager.render.bind( this.webgl_manager ) );
                                                      // 3. Printouts of the constructor and the display function
                                                      //    of the scene shown by the canvas:
        const element_2 = document_builder.div.appendChild( document.createElement( "div" ) );
        element_2.className = "code-widget";

        const code = new tiny.Code_Widget( element_2, 
                           this[ "construct_section_" + this.section_index ],
                           [], this, { hide_navigator: true } );

        const element_3 = document_builder.div.appendChild( document.createElement( "div" ) );
        element_3.className = "code-widget";

        const code_2 = new tiny.Code_Widget( element_3, 
                           this[ "display_section_" + this.section_index ],
                           [], this, { hide_navigator: true } );
=======
      this.num_scenes = 7;
      
      this.scene_id = scene_id;
      this.material = material;
      
      if( this.is_master )
      {                                                // Shared resources between all WebGL contexts:
        const textured = new defs.Textured_Phong( 1 );
        this.material = new Material( textured, { ambient: .5, texture: new Texture(  "assets/rgb.jpg" ) } );

        for( let i = 0; i < this.num_scenes; i++ )
          this.sections.push( new Parametric_Surfaces( i, this.material ) );
      }
      else
        this[ "construct_scene_" + scene_id ] ();
>>>>>>> f14b1e4e
    }
  display( context, shared_uniforms )
    { 
                        // Part I:  All sections do this every frame:
      this.r = Mat4.rotation( -.5*Math.sin( shared_uniforms.animation_time/5000 ),   1,1,1 );

      shared_uniforms.projection_transform = Mat4.perspective( Math.PI/4, context.width/context.height, 1, 100 );

                        // Part II:  Switch on section_index to decide what to actually draw.
      const handler_at_index = this[ "display_section_" + this.section_index ];
      handler_at_index.call( this, context, shared_uniforms );
    }



  construct_section_0()
    { const initial_corner_point = vec3( -1,-1,0 );
                          // These two callbacks will step along s and t of the first sheet:
      const row_operation = (s,p) => p ? Mat4.translation( 0,.2,0 ).times(p.to4(1)).to3() 
                                       : initial_corner_point;
      const column_operation = (t,p) =>  Mat4.translation( .2,0,0 ).times(p.to4(1)).to3();
                          // These two callbacks will step along s and t of the second sheet:
      const row_operation_2    = (s,p)   => vec3(    -1,2*s-1,Math.random()/2 );
      const column_operation_2 = (t,p,s) => vec3( 2*t-1,2*s-1,Math.random()/2 );

      this.shapes = { sheet : new defs.Grid_Patch( 10, 10, row_operation, column_operation ),
                      sheet2: new defs.Grid_Patch( 10, 10, row_operation_2, column_operation_2 ) };      
    }
  construct_section_1()
    { const initial_corner_point = vec3( -1,-1,0 );
      const row_operation = (s,p) => p ? Mat4.translation( 0,.2,0 ).times(p.to4(1)).to3() 
                                       : initial_corner_point;
      const column_operation = (t,p) =>  Mat4.translation( .2,0,0 ).times(p.to4(1)).to3();
      this.shapes = { sheet : new defs.Grid_Patch( 10, 10, row_operation, column_operation ) };
    }
  construct_section_2()
    { this.shapes = { donut : new defs.Torus             ( 15, 15, [[0,2],[0,1]] ),
                    hexagon : new defs.Regular_2D_Polygon( 1, 5 ),
                       cone : new defs.Cone_Tip          ( 4, 10,  [[0,2],[0,1]] ),
                       tube : new defs.Cylindrical_Tube  ( 1, 10,  [[0,2],[0,1]] ),
                       ball : new defs.Grid_Sphere       ( 6, 6,   [[0,2],[0,1]] ),
                     donut2 : new ( defs.Torus.prototype.make_flat_shaded_version() )( 20, 20, [[0,2],[0,1]] ),
                    };
    }
  construct_section_3()
    { const points = Vector3.cast( [0,0,.8], [.5,0,1], [.5,0,.8], [.4,0,.7], [.4,0,.5], [.5,0,.4], [.5,0,-1], [.4,0,-1.5], [.25,0,-1.8], [0,0,-1.7] );

      this.shapes = { bullet: new defs.Surface_Of_Revolution( 9, 9, points ) };

      const phong    = new defs.Phong_Shader( 1 );
      this.solid     = new Material( phong, { diffusivity: .5, smoothness: 800, color: color( .7,.8,.6,1 ) } );
    }
  construct_section_4()
    { this.shapes = { axis : new defs.Axis_Arrows(),
                      ball : new defs.Subdivision_Sphere( 3 ),
                       box : new defs.Cube(),
                    cone_0 : new defs.Closed_Cone     ( 4, 10, [[ .67, 1  ], [ 0,1 ]] ),
                    tube_0 : new defs.Cylindrical_Tube( 7, 7,  [[ .67, 1  ], [ 0,1 ]] ),
                    cone_1 : new defs.Closed_Cone     ( 4, 10, [[ .34,.66 ], [ 0,1 ]] ),
                    tube_1 : new defs.Cylindrical_Tube( 7, 7,  [[ .34,.66 ], [ 0,1 ]] ),
                    cone_2 : new defs.Closed_Cone     ( 4, 10, [[  0 ,.33 ], [ 0,1 ]] ),
                    tube_2 : new defs.Cylindrical_Tube( 7, 7,  [[  0 ,.33 ], [ 0,1 ]] ),
                     };
    }
<<<<<<< HEAD
  construct_section_5()
    { this.shapes = { box : new Cube(),
=======
  construct_scene_5()
    { this.shapes = { box : new defs.Cube(),
>>>>>>> f14b1e4e
                     cone : new defs.Closed_Cone            ( 4, 10,  [[0,2],[0,1]] ),
                   capped : new defs.Capped_Cylinder        ( 1, 10,  [[0,2],[0,1]] ),
                    cone2 : new defs.Rounded_Closed_Cone    ( 5, 10,  [[0,2],[0,1]] ),
                  capped2 : new defs.Rounded_Capped_Cylinder( 5, 10,  [[0,2],[0,1]] )
                    };
    }
  construct_section_6()
    { // Some helper arrays of points located along curves.  We'll extrude these into surfaces:
      let square_array = Vector3.cast( [ 1,0,-1 ], [ 0,1,-1 ], [ -1,0,-1 ], [ 0,-1,-1 ], [ 1,0,-1 ] ),
            star_array = Array(19).fill( vec3( 1,0,-1 ) );

      // Fill in the correct points for a 1D star curve:

      star_array   =   star_array.map( (x,i,a) => 
                    Mat4.rotation( i/(a.length-1) * 2*Math.PI,   0,0,1 )
            .times( Mat4.translation( (i%2)/2,0,0 ) )
            .times( x.to4(1) ).to3() );

      // The square is transformed away from the origin:

      square_array = square_array.map( (x,i,a) =>
                           a[i] = Mat4.rotation( .5*Math.PI,   1,1,1 )
                          .times( Mat4.translation( 0,0,2 ) )
                          .times( x.to4(1) ).to3() );

      // Now that we have two 1D curves, let's make a surface between them:

      let sampler1 = i => defs.Grid_Patch.sample_array( square_array, i );
      let sampler2 = i => defs.Grid_Patch.sample_array( star_array,   i );

      let sample_two_arrays = (j,p,i) => sampler2(i).mix( sampler1(i), j );


      this.shapes = { shell : new defs.Grid_Patch( 30, 30, sampler2, sample_two_arrays, [[0,1],[0,1]] )
                    };
    }
  display_section_0( context, shared_uniforms )
    {
                        // Draw the sheets, flipped 180 degrees so their normals point at us.
      const r = Mat4.rotation( Math.PI,   0,1,0 ).times( this.r );
      this.shapes.sheet .draw( context, shared_uniforms, Mat4.translation( -1.5,0,0 ).times(r), this.material );
      this.shapes.sheet2.draw( context, shared_uniforms, Mat4.translation(  1.5,0,0 ).times(r), this.material );
    }
  display_section_1( context, shared_uniforms )
    { 
      const random = ( x ) => Math.sin( 1000*x + shared_uniforms.animation_time/1000 );
      
                                                      // Update the JavaScript-side shape with new vertices:
      this.shapes.sheet.arrays.position.forEach( (p,i,a) => 
                      a[i] = vec3( p[0], p[1], .15*random( i/a.length ) ) );
                                                     // Update the normals to reflect the surface's new arrangement.
                                                     // This won't be perfect flat shading because vertices are shared.
      this.shapes.sheet.flat_shade();
                                                     // Draw the current sheet shape.
      this.shapes.sheet.draw( context, shared_uniforms, this.r, this.material );

                                                // Update the gpu-side shape with new vertices.
                                                // Warning:  You can't call this until you've already drawn the shape once.      
      this.shapes.sheet.copy_onto_graphics_card( context.context, ["position","normal"], false );      
    }
  display_section_2( context, shared_uniforms )
    { const model_transform = Mat4.translation( -5,0,-2 );
                                          // Draw all the shapes stored in this.shapes side by side.
      for( let s of Object.values( this.shapes ) )
        { s.draw( context, shared_uniforms, model_transform.times( this.r ), this.material );
          model_transform.post_multiply( Mat4.translation( 2,0,0 ) );
        }
    }
  display_section_3( context, shared_uniforms )
    { const model_transform = Mat4.rotation( shared_uniforms.animation_time/5000,   0,1,0 );
      this.shapes.bullet.draw( context, shared_uniforms, model_transform.times( this.r ), this.solid );
    }
  display_section_4( context, shared_uniforms )
    {                                       // First, draw the compound axis shape all at once:
      this.shapes.axis.draw( context, shared_uniforms, Mat4.translation( 2,-1,-2 ), this.material );
      
          // Manually recreate the above compound Shape out of individual components:
      const base = Mat4.translation( -1,-1,-2 );
      const ball_matrix = base.times( Mat4.rotation( Math.PI/2,   0,1,0 ).times( Mat4.scale( .25, .25, .25 ) ) );
      this.shapes.ball.draw( context, shared_uniforms, ball_matrix, this.material );
      const matrices = [ Mat4.identity(), 
                         Mat4.rotation(-Math.PI/2,  1,0,0 ).times( Mat4.scale(  1,-1,1 )),
                         Mat4.rotation( Math.PI/2,  0,1,0 ).times( Mat4.scale( -1, 1,1 )) ];
      for( let i = 0; i < 3; i++ )
      { const m = base.times( matrices[i] );
        const cone_matrix = m.times( Mat4.translation(   0,   0,  2 ) ).times( Mat4.scale( .25, .25, .25 ) ),
              box1_matrix = m.times( Mat4.translation( .95, .95, .45) ).times( Mat4.scale( .05, .05, .45 ) ),
              box2_matrix = m.times( Mat4.translation( .95,   0, .5 ) ).times( Mat4.scale( .05, .05, .4  ) ),
              box3_matrix = m.times( Mat4.translation(   0, .95, .5 ) ).times( Mat4.scale( .05, .05, .4  ) ),
              tube_matrix = m.times( Mat4.translation(   0,   0,  1 ) ).times( Mat4.scale(  .1,  .1,  2  ) );
        this.shapes[ "cone_"+i ].draw( context, shared_uniforms, cone_matrix, this.material );       
        this.shapes.box         .draw( context, shared_uniforms, box1_matrix, this.material );    
        this.shapes.box         .draw( context, shared_uniforms, box2_matrix, this.material );    
        this.shapes.box         .draw( context, shared_uniforms, box3_matrix, this.material );
        this.shapes[ "tube_"+i ].draw( context, shared_uniforms, tube_matrix, this.material );
      }
    }
  display_section_5( context, shared_uniforms )
    { const model_transform = Mat4.translation( -5,0,-2 );
      const r = Mat4.rotation( shared_uniforms.animation_time/3000,   1,1,1 );
                                          // Draw all the shapes stored in this.shapes side by side.
      for( let s of Object.values( this.shapes ) )
        { s.draw( context, shared_uniforms, model_transform.times( r ), this.material );
          model_transform.post_multiply( Mat4.translation( 2.5,0,0 ) );
        }
    }
  display_section_6( context, shared_uniforms )
    { const model_transform = Mat4.rotation( shared_uniforms.animation_time/5000,   0,1,0 );
      this.shapes.shell.draw( context, shared_uniforms, model_transform.times( this.r ), this.material );
    } 
  explain_section_0( document_element )
    { document_element.innerHTML =
          `<p>Parametric Surfaces can be generated by parametric functions that are driven by changes to two variables - s and t.  As either s or t increase, we can step along the shape's surface in some direction aligned with the shape, not the usual X,Y,Z axes.</p>
           <p>Grid_Patch is a generalized parametric surface.  It is always made of a sheet of squares arranged in rows and columns, corresponding to s and t.  The sheets are always guaranteed to have this row/column arrangement, but where it goes as you follow an edge to the next row or column over could vary.  When generating the shape below, we told it to do the most obvious thing whenever s or t increase; just increase X and Y.  A flat rectangle results.</p>
           <p>The shape on the right is the same except instead of building it incrementally by moving from the previous point, we assigned points manually.  The z values are a random height map.  The light is moving over its static peaks and valleys.  We have full control over where the sheet's points go.</p>
           <p>To create a new Grid_Patch shape, initialize it with the desired amounts of rows and columns you'd like.  The next two arguments are callback functions that return a new point given an old point (called p) and the current (s,t) coordinates.  The first callback is for rows, and will recieve arguments (s,p) back from Grid_Patch.  The second one is for columns, and will recieve arguments (t,p,s) back from Grid_Patch. </p>
           <p>Scroll down for more animations!</p>`;      
    }
  explain_section_1( document_element )
    { document_element.innerHTML =
         `<p>Shapes in tiny-graphics.js can also be modified and animated if need be.  The shape drawn below has vertex positions and normals that are recalculated for every frame.</p>
          <p>Call copy_onto_graphics_card() on the Shape to make this happen.  Pass in the context, then an array of the buffer names you'd like to overwrite, then false to indicate that indices should be left alone.  Overwriting buffers in place saves us from slow reallocations.  Warning:  Do not try calling copy_onto_graphics_card() to update a shape until after the shape's first draw() call has completed.</p>`;            
    }
  explain_section_2( document_element )
    { document_element.innerHTML =
         `<p>Parametric surfaces can be wrapped around themselves in circles, if increasing one of s or t causes a rotation around an axis.  These are called <a href="http://mathworld.wolfram.com/SurfaceofRevolution.html" target="blank">surfaces of revolution.</a></p>
          <p>To draw these using Grid_Patch, we provide another class called Surface_Of_Revolution that extends Grid_Patch and takes a set of points as input.  Surface_Of_Revolution automatically sweeps the given points around the Z axis to make each column.  Your list of points, which become the rows, could be arranged to make any 1D curve.  The direction of your points matters; be careful not to end up with your normal vectors all pointing inside out after the sweep.</p>`;      
    }
  explain_section_3( document_element )
    { document_element.innerHTML =
         `<p>Here's a surface of revolution drawn using a manually specified point list.  The points spell out a 1D curve of the outline of a bullet's right side.  The Surface_Of_Revolution sweeps this around the Z axis.</p>`;
    }
  explain_section_4( document_element )
    { document_element.innerHTML =
         `<p>Several Shapes can be compounded together into one, forming a single high-performance array.  Both of the axis arrows shapes below look identical and contain the same shapes, but the one on the right is must faster to draw because the shapes all exist together in one Vertex_Array object.</p>`;
    }
  explain_section_5( document_element )
    { document_element.innerHTML =
         `<p>Here are some examples of other convenient shapes that are made by compounding other shapes together.  The rightmost two are not compound shapes but rather we tried to make them with just one Surface_Of_Revolution, preventing us from getting good crisp seams at the edges.</p>`;
    }
<<<<<<< HEAD
  explain_section_6( document_element )
    { document_element.innerHTML =
       `<p>Blending two 1D curves as a "ruled surface" using the "mix" function of vectors.  We are using hand-made lists of points for our curves, but you could have generated the points from spline functions.</p>`;
=======
  show_explanation( document_element, webgl_manager )
    { if( this.is_master )
        {
          document_element.style.padding = 0;
          document_element.style.width = "1080px";
          document_element.style.overflowY = "hidden";

          for( let i = 0; i < this.num_scenes; i++ )
            {
              let element = document_element.appendChild( document.createElement( "div" ) );
              element.className = "canvas-widget";

              const cw = new tiny.Canvas_Widget( element, undefined,
                { make_controls: i==0, make_editor: false, make_code_nav: false } );
              cw.webgl_manager.scenes.push( this.sections[ i ] );
              cw.webgl_manager.program_state = webgl_manager.program_state;
              cw.webgl_manager.set_size( [ 1080,300 ] )

              element = document_element.appendChild( document.createElement( "div" ) );
              element.className = "code-widget";

              const code = new tiny.Code_Widget( element, 
                                 Parametric_Surfaces.prototype[ "construct_scene_"+i ],
                                 [], { hide_navigator: 1 } );
              
              element = document_element.appendChild( document.createElement( "div" ) );
              element.className = "code-widget";

              const code_2 = new tiny.Code_Widget( element, 
                                 Parametric_Surfaces.prototype[ "display_scene_"+i ],
                                 [], { hide_navigator: 1 } );
            }

            const final_text = document_element.appendChild( document.createElement( "div" ) );
            final_text.innerHTML = `<p>That's all the examples.  Below is the code that generates this whole multi-part tutorial:</p>`;          
         }
       else
         this[ "explain_scene_" + this.scene_id ] ( document_element );
    }
  display( context, program_state )
    { 
      program_state.projection_transform = Mat4.perspective( Math.PI/4, context.width/context.height, 1, 100 ); 
      this.r = Mat4.rotation( -.5*Math.sin( program_state.animation_time/5000 ),   1,1,1 );

      if( this.is_master )
        {                                           // *** Lights: *** Values of vector or point lights.  They'll be consulted by 
                                                    // the shader when coloring shapes.  See Light's class definition for inputs.
          const t = this.t = program_state.animation_time/1000;
          const angle = Math.sin( t );
          const light_position = Mat4.rotation( angle,   1,0,0 ).times( vec4( 0,0,1,0 ) );
          program_state.lights = [ new Light( light_position, color( 1,1,1,1 ), 1000000 ) ]; 
        }
      else
        this[ "display_scene_" + this.scene_id ] ( context, program_state );
>>>>>>> f14b1e4e
    }
}<|MERGE_RESOLUTION|>--- conflicted
+++ resolved
@@ -3,10 +3,9 @@
 const { Vector3, vec3, vec4, color, Mat4, Light, Shape, Material, Shader, Texture, Scene } = tiny;
 const { Triangle, Square, Tetrahedron, Windmill, Cube, Subdivision_Sphere } = defs;
 
-<<<<<<< HEAD
-export class Surfaces_Demo extends tiny.Active_Textbook
+export class Parametric_Surfaces extends tiny.Active_Textbook
 { constructor()
-    { super( Surfaces_Demo_Section ) }
+    { super( Parametric_Surfaces_Section ) }
   initialize_shared_state()
     { 
       this.shared_uniforms_of_children.set_camera( Mat4.translation( 0,0,-3 ) );
@@ -22,17 +21,6 @@
         {
           section.material = this.material;
           section.children.push( this.movement_controls );
-=======
-export class Parametric_Surfaces extends Scene
-{ constructor( scene_id, material )
-    { super();
-
-      this.widget_options = { show_canvas: false, make_controls: false, show_explanation: true };
-
-      if( typeof( scene_id ) === "undefined" )
-        { this.is_master = true;
-          this.sections = [];
->>>>>>> f14b1e4e
         }
     }
   num_sections() { return 7 }
@@ -40,7 +28,6 @@
     { 
       const shared_uniforms = this.update_shared_state( context );
 
-<<<<<<< HEAD
       context.scratchpad.controls = this.movement_controls;
 
                              // Tick values that update only once per frame (not per section).
@@ -53,8 +40,8 @@
 
 
 export
-const Surfaces_Demo_Section = defs.Surfaces_Demo_Section =
-class Surfaces_Demo_Section extends Scene
+const Parametric_Surfaces_Section = defs.Parametric_Surfaces_Section =
+class Parametric_Surfaces_Section extends Scene
 {
   constructor( section_index, outer_documentation_data )
     {
@@ -99,23 +86,6 @@
         const code_2 = new tiny.Code_Widget( element_3, 
                            this[ "display_section_" + this.section_index ],
                            [], this, { hide_navigator: true } );
-=======
-      this.num_scenes = 7;
-      
-      this.scene_id = scene_id;
-      this.material = material;
-      
-      if( this.is_master )
-      {                                                // Shared resources between all WebGL contexts:
-        const textured = new defs.Textured_Phong( 1 );
-        this.material = new Material( textured, { ambient: .5, texture: new Texture(  "assets/rgb.jpg" ) } );
-
-        for( let i = 0; i < this.num_scenes; i++ )
-          this.sections.push( new Parametric_Surfaces( i, this.material ) );
-      }
-      else
-        this[ "construct_scene_" + scene_id ] ();
->>>>>>> f14b1e4e
     }
   display( context, shared_uniforms )
     { 
@@ -180,13 +150,8 @@
                     tube_2 : new defs.Cylindrical_Tube( 7, 7,  [[  0 ,.33 ], [ 0,1 ]] ),
                      };
     }
-<<<<<<< HEAD
   construct_section_5()
-    { this.shapes = { box : new Cube(),
-=======
-  construct_scene_5()
     { this.shapes = { box : new defs.Cube(),
->>>>>>> f14b1e4e
                      cone : new defs.Closed_Cone            ( 4, 10,  [[0,2],[0,1]] ),
                    capped : new defs.Capped_Cylinder        ( 1, 10,  [[0,2],[0,1]] ),
                     cone2 : new defs.Rounded_Closed_Cone    ( 5, 10,  [[0,2],[0,1]] ),
@@ -327,65 +292,8 @@
     { document_element.innerHTML =
          `<p>Here are some examples of other convenient shapes that are made by compounding other shapes together.  The rightmost two are not compound shapes but rather we tried to make them with just one Surface_Of_Revolution, preventing us from getting good crisp seams at the edges.</p>`;
     }
-<<<<<<< HEAD
   explain_section_6( document_element )
     { document_element.innerHTML =
        `<p>Blending two 1D curves as a "ruled surface" using the "mix" function of vectors.  We are using hand-made lists of points for our curves, but you could have generated the points from spline functions.</p>`;
-=======
-  show_explanation( document_element, webgl_manager )
-    { if( this.is_master )
-        {
-          document_element.style.padding = 0;
-          document_element.style.width = "1080px";
-          document_element.style.overflowY = "hidden";
-
-          for( let i = 0; i < this.num_scenes; i++ )
-            {
-              let element = document_element.appendChild( document.createElement( "div" ) );
-              element.className = "canvas-widget";
-
-              const cw = new tiny.Canvas_Widget( element, undefined,
-                { make_controls: i==0, make_editor: false, make_code_nav: false } );
-              cw.webgl_manager.scenes.push( this.sections[ i ] );
-              cw.webgl_manager.program_state = webgl_manager.program_state;
-              cw.webgl_manager.set_size( [ 1080,300 ] )
-
-              element = document_element.appendChild( document.createElement( "div" ) );
-              element.className = "code-widget";
-
-              const code = new tiny.Code_Widget( element, 
-                                 Parametric_Surfaces.prototype[ "construct_scene_"+i ],
-                                 [], { hide_navigator: 1 } );
-              
-              element = document_element.appendChild( document.createElement( "div" ) );
-              element.className = "code-widget";
-
-              const code_2 = new tiny.Code_Widget( element, 
-                                 Parametric_Surfaces.prototype[ "display_scene_"+i ],
-                                 [], { hide_navigator: 1 } );
-            }
-
-            const final_text = document_element.appendChild( document.createElement( "div" ) );
-            final_text.innerHTML = `<p>That's all the examples.  Below is the code that generates this whole multi-part tutorial:</p>`;          
-         }
-       else
-         this[ "explain_scene_" + this.scene_id ] ( document_element );
-    }
-  display( context, program_state )
-    { 
-      program_state.projection_transform = Mat4.perspective( Math.PI/4, context.width/context.height, 1, 100 ); 
-      this.r = Mat4.rotation( -.5*Math.sin( program_state.animation_time/5000 ),   1,1,1 );
-
-      if( this.is_master )
-        {                                           // *** Lights: *** Values of vector or point lights.  They'll be consulted by 
-                                                    // the shader when coloring shapes.  See Light's class definition for inputs.
-          const t = this.t = program_state.animation_time/1000;
-          const angle = Math.sin( t );
-          const light_position = Mat4.rotation( angle,   1,0,0 ).times( vec4( 0,0,1,0 ) );
-          program_state.lights = [ new Light( light_position, color( 1,1,1,1 ), 1000000 ) ]; 
-        }
-      else
-        this[ "display_scene_" + this.scene_id ] ( context, program_state );
->>>>>>> f14b1e4e
     }
 }