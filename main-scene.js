import {tiny, defs} from './examples/common.js';
                                                  // Pull these names into this module's scope for convenience:
const { Vector, Vector3, vec, vec3, vec4, color, Matrix, Mat4, Light, Shape, Material, Shader, Texture, Scene,
<<<<<<< HEAD
        Default_Layout, Code_Widget, Text_Widget } = tiny;
=======
        Canvas_Widget, Code_Widget, Editor_Widget, Text_Widget } = tiny;
>>>>>>> f14b1e4e

    // Now we have loaded everything in the files tiny-graphics.js, tiny-graphics-widgets.js, and common.js.
    // This yielded "tiny", an object wrapping the stuff in the first two files, and "defs" for wrapping all the rest.

    // ******************** Extra step only for when executing on a local machine:  
    //                      Load any more files in your directory and copy them into "defs."
    //                      (On the web, a server should instead just pack all these as well 
    //                      as common.js into one file for you, such as "dependencies.js")

const Minimal_Webgl_Demo = defs.Minimal_Webgl_Demo;
import { Axes_Viewer, Axes_Viewer_Test_Scene, Matrix_Game } 
  from "./examples/axes-viewer.js"
import { Inertia_Demo, Collision_Demo }
  from "./examples/collisions-demo.js"
import { Many_Lights_Demo }
  from "./examples/many-lights-demo.js"
import { Obj_File_Demo }
  from "./examples/obj-file-demo.js"
import { Scene_To_Texture_Demo }
  from "./examples/scene-to-texture-demo.js"
import { Parametric_Surfaces }
  from "./examples/surfaces-demo.js"
import { Text_Demo }
  from "./examples/text-demo.js"
import { Transforms_Sandbox }
  from "./examples/transforms-sandbox.js"

<<<<<<< HEAD
Object.assign( defs, { Minimal_Webgl_Demo },
                     { Axes_Viewer, Axes_Viewer_Test_Scene },
=======
Object.assign( defs,
                     { Axes_Viewer, Axes_Viewer_Test_Scene, Matrix_Game },
>>>>>>> f14b1e4e
                     { Inertia_Demo, Collision_Demo },
                     { Many_Lights_Demo },
                     { Obj_File_Demo },
                     { Scene_To_Texture_Demo },
                     { Parametric_Surfaces },
                     { Text_Demo },
                     { Transforms_Sandbox } );

    // ******************** End extra step

// (Can define Main_Scene's class here)


import { Transforms_Sandbox_Base }
  from "./examples/transforms-sandbox.js"

class Demonstration extends Scene
{ constructor( scene_id, material )
    { super();

      this.widget_options = { show_canvas: false, make_controls: false,
                              make_editor: false, make_code_nav: false, show_explanation: true };

      if( typeof( scene_id ) === "undefined" )
        { this.is_master = true;
          this.sections = [];
        }

      this.num_scenes = 1;
      
      this.scene_id = scene_id;
      this.material = material;
      
      if( this.is_master )
      {                                                // Shared resources between all WebGL contexts:
        const scene = new defs.Transforms_Sandbox();
        this.sections.push( scene );
      }
      else
        this[ "construct_scene_" + scene_id ] ();
    }
  show_explanation( document_element, webgl_manager )
    { if( this.is_master )
        {
          document_element.style.padding = 0;
          document_element.style.width = "1080px";
          document_element.style.overflowY = "hidden";

          for( let i = 0; i < this.num_scenes; i++ )
            {
              let element = document_element.appendChild( document.createElement( "p" ) );
              element.style["font-size"] = "29px";
              element.style["font-family"] = "Arial";
              element.style["padding"] = "0px 25px";

              element.appendChild( document.createElement("p") ).textContent = 
                `Welcome to Demopedia.  The WebGL demo below can be edited, remixed, and saved at a new  URL.`

              element.appendChild( document.createElement("p") ).textContent =  
                `Below that you'll find the starting code for a graphics assignment. Your goal is to model an insect.`;

              element.appendChild( document.createElement("p") ).textContent =
                `Try making changes to the code below.  The code comments suggest how to do so.  Once you have 
                 modeled an insect, save your result to a URL you can share!`;

              element.appendChild( document.createElement("p") ).textContent =  
                `First, the demo:`;

              element = document_element.appendChild( document.createElement( "div" ) );
              element.className = "canvas-widget";

              const cw = new tiny.Canvas_Widget( element, undefined,
                { make_controls: i==0, show_explanation: false, make_editor: false, make_code_nav: false } );
              cw.webgl_manager.scenes.push( this.sections[ i ] );
              cw.webgl_manager.program_state = webgl_manager.program_state;
              cw.webgl_manager.set_size( [ 1080,400 ] )


              element = document_element.appendChild( document.createElement( "p" ) );
              element.style["font-size"] = "29px";
              element.style["font-family"] = "Arial";
              element.style["padding"] = "30px 25px";
              element.textContent = 
                `Next, type here to edit the code, which is drawing the above:`

              element = document_element.appendChild( document.createElement( "div" ) );
              element.className = "editor-widget";

              const options = { rows: 40 };
              const editor = new tiny.Editor_Widget( element, defs.Transforms_Sandbox, this, options );
       

              element = document_element.appendChild( document.createElement( "div" ) );
              element.style["font-size"] = "29px";
              element.style["font-family"] = "Arial";
              element.style["padding"] = "30px 25px";
              element.appendChild( document.createElement("p") ).textContent =
                `Lastly, here is a code navigator to show the whole program we are using.`
              element.appendChild( document.createElement("p") ).textContent =
                 `The tiny-graphics.js library wraps the WebGL API for us and helps display the graphical 
                 output in a document that can interact with it.`

              element = document_element.appendChild( document.createElement( "div" ) );
              element.className = "code-widget";

              new tiny.Code_Widget( element, defs.Transforms_Sandbox,
                                 [] );
            }

         }
       else
         this[ "explain_scene_" + this.scene_id ] ( document_element );
    }
  display( context, program_state )
    { 
      program_state.projection_transform = Mat4.perspective( Math.PI/4, context.width/context.height, 1, 100 ); 
      this.r = Mat4.rotation( -.5*Math.sin( program_state.animation_time/5000 ),   1,1,1 );

      if( this.is_master )
        {                                           // *** Lights: *** Values of vector or point lights.  They'll be consulted by 
                                                    // the shader when coloring shapes.  See Light's class definition for inputs.
          const t = this.t = program_state.animation_time/1000;
          const angle = Math.sin( t );
          const light_position = Mat4.rotation( angle,   1,0,0 ).times( vec4( 0,0,1,0 ) );
          program_state.lights = [ new Light( light_position, color( 1,1,1,1 ), 1000000 ) ]; 
        }
      else
        this[ "display_scene_" + this.scene_id ] ( context, program_state );
    }
}

const Main_Scene = Matrix_Game;
const Additional_Scenes = [];

<<<<<<< HEAD
export { Main_Scene, Additional_Scenes, Default_Layout, Code_Widget, Text_Widget, defs }
=======
export { Main_Scene, Additional_Scenes, Canvas_Widget, Code_Widget, Editor_Widget, Text_Widget, defs }
>>>>>>> f14b1e4e
<|MERGE_RESOLUTION|>--- conflicted
+++ resolved
@@ -1,11 +1,7 @@
 import {tiny, defs} from './examples/common.js';
                                                   // Pull these names into this module's scope for convenience:
 const { Vector, Vector3, vec, vec3, vec4, color, Matrix, Mat4, Light, Shape, Material, Shader, Texture, Scene,
-<<<<<<< HEAD
-        Default_Layout, Code_Widget, Text_Widget } = tiny;
-=======
-        Canvas_Widget, Code_Widget, Editor_Widget, Text_Widget } = tiny;
->>>>>>> f14b1e4e
+        Default_Layout, Code_Widget, Editor_Widget, Text_Widget } = tiny;
 
     // Now we have loaded everything in the files tiny-graphics.js, tiny-graphics-widgets.js, and common.js.
     // This yielded "tiny", an object wrapping the stuff in the first two files, and "defs" for wrapping all the rest.
@@ -33,13 +29,9 @@
 import { Transforms_Sandbox }
   from "./examples/transforms-sandbox.js"
 
-<<<<<<< HEAD
+
 Object.assign( defs, { Minimal_Webgl_Demo },
-                     { Axes_Viewer, Axes_Viewer_Test_Scene },
-=======
-Object.assign( defs,
                      { Axes_Viewer, Axes_Viewer_Test_Scene, Matrix_Game },
->>>>>>> f14b1e4e
                      { Inertia_Demo, Collision_Demo },
                      { Many_Lights_Demo },
                      { Obj_File_Demo },
@@ -171,11 +163,7 @@
     }
 }
 
-const Main_Scene = Matrix_Game;
+const Main_Scene = Collision_Demo;
 const Additional_Scenes = [];
 
-<<<<<<< HEAD
-export { Main_Scene, Additional_Scenes, Default_Layout, Code_Widget, Text_Widget, defs }
-=======
-export { Main_Scene, Additional_Scenes, Canvas_Widget, Code_Widget, Editor_Widget, Text_Widget, defs }
->>>>>>> f14b1e4e
+export { Main_Scene, Additional_Scenes, Default_Layout, Code_Widget, Editor_Widget, Text_Widget, defs }